--- conflicted
+++ resolved
@@ -1,12 +1,9 @@
 import copy
 import math
-<<<<<<< HEAD
 import pickle
 import glob
-=======
 import random
 from typing import Any, Optional, Dict, List, Union, Tuple, Collection
->>>>>>> de752be3
 
 import ai2thor
 import numpy as np
@@ -14,12 +11,10 @@
 from ai2thor.util import metrics
 
 from utils.experiment_utils import recursive_update
-<<<<<<< HEAD
+
 from utils.cache_utils import _str_to_pos, _pos_to_str
-from utils.system import LOGGER
-=======
 from utils.system import get_logger
->>>>>>> de752be3
+
 
 
 class RoboThorEnvironment:
@@ -49,15 +44,8 @@
         )
         recursive_update(self.config, {**kwargs, "agentMode": "bot"})
         self.controller = Controller(**self.config)
-<<<<<<< HEAD
         self.known_good_locations: Dict[str, Any] = {self.scene_name: copy.deepcopy(self.currently_reachable_points)}
         assert len(self.known_good_locations[self.scene_name]) > 10
-=======
-        self.known_good_locations: Dict[str, Any] = {
-            self.scene_name: copy.deepcopy(self.currently_reachable_points)
-        }
-        assert len(self.known_good_locations[self.scene_name]) > 100
->>>>>>> de752be3
 
         # onames = [o['objectId'] for o in self.last_event.metadata['objects']]
         # removed = []
@@ -240,13 +228,8 @@
         return path
 
     def path_corners_to_dist(self, corners: Collection[Dict[str, float]]) -> float:
-<<<<<<< HEAD
         """Computes the distance covered by the given path described by its corners."""
 
-=======
-        """Computes the distance covered by the given path described by its
-        corners."""
->>>>>>> de752be3
         if len(corners) == 0:
             return float("inf")
 
@@ -323,15 +306,8 @@
             self.controller.reset(scene_name)
             assert self.last_action_success, "Could not reset to new scene"
             if scene_name not in self.known_good_locations:
-<<<<<<< HEAD
                 self.known_good_locations[scene_name] = copy.deepcopy(self.currently_reachable_points)
                 assert len(self.known_good_locations[scene_name]) > 10
-=======
-                self.known_good_locations[scene_name] = copy.deepcopy(
-                    self.currently_reachable_points
-                )
-                assert len(self.known_good_locations[scene_name]) > 100
->>>>>>> de752be3
 
             # onames = [o['objectId'] for o in self.last_event.metadata['objects']]
             # removed = []
