--- conflicted
+++ resolved
@@ -36,91 +36,13 @@
         len(experiments) == 1
     ), "Too many or two few experiments defined in {}".format(module_path)
 
-<<<<<<< HEAD
-    vectask = VectorSampledTasks(
-        make_sampler_fn=config.make_sampler_fn, sampler_fn_args=sampler_fn_args
-    )
-
-    nupdates = 0
-    info = deque(maxlen=100)
-
-    ckpt_dict = None
-    if checkpoint_file_name is not None:
-        # Map location CPU is almost always better than mapping to a CUDA device.
-        ckpt_dict = torch.load(checkpoint_file_name, map_location="cpu")
-        print("Loaded checkpoint from %s" % checkpoint_file_name)
-
-    for sit, stage in enumerate(train_pipeline["pipeline"]):
-        stage_limit = stage["end_criterion"]
-        stage_losses = dict()
-        stage_weights = {name: 1.0 for name in stage["losses"]}
-        for name in stage["losses"]:
-            if isinstance(train_pipeline[name], Builder):
-                stage_losses[name] = train_pipeline[name](optimizer=optimizer)
-            else:
-                stage_losses[name] = train_pipeline[name]
-
-        trainer = Trainer(
-            vector_tasks=vectask,
-            actor_critic=actor_critic,
-            losses=stage_losses,
-            loss_weights=stage_weights,
-            optimizer=optimizer,
-            steps_in_rollout=train_pipeline["num_steps"],
-            stage_task_steps=stage_limit,
-            update_epochs=train_pipeline["update_repeats"],
-            update_mini_batches=train_pipeline["num_mini_batch"],
-            num_processes=train_pipeline["nprocesses"],
-            gamma=0.99,
-            use_gae=True,
-            gae_lambda=1.0,
-            max_grad_norm=0.5,
-            tracker=info,
-            models_folder=os.path.join(output_dir, "models"),
-            save_interval=10,
-            pipeline_stage=sit,
-            teacher_forcing=stage.get("teacher_forcing"),
-            device=device,
-        )
-
-        if ckpt_dict is not None and sit == ckpt_dict["pipeline_stage"]:
-            trainer.checkpoint_load(ckpt_dict)
-            ckpt_dict = None
-
-        if ckpt_dict is None:
-            rollouts = RolloutStorage(
-                train_pipeline["num_steps"],
-                train_pipeline["nprocesses"],
-                vectask.observation_space,
-                actor_critic.action_space,
-                actor_critic.recurrent_hidden_state_size,
-            )
-
-            trainer.train(rollouts)
-
-            rollouts = None
-
-        nupdates += trainer.num_rollouts
-        print("%d updates" % nupdates)
-=======
     config = experiments[0]()
     config._loaded_config_src_files = config_source(args)
     return config
->>>>>>> 7d973d0f
-
 
 def main():
     args = get_args()
-<<<<<<< HEAD
-    if args.experiment == "object_nav_thor":
-        from experiments.object_nav_thor import ObjectNavThorExperimentConfig as Config
-    elif args.experiment == "point_nav_habitat":
-        from experiments.point_nav import PointNavHabitatGibsonExperimentConfig as Config
-    run_pipeline(Config(), args.output_dir, args.checkpoint)
-=======
-
     Trainer(load_config(args), args.output_dir).run_pipeline(args.checkpoint)
->>>>>>> 7d973d0f
 
 
 if __name__ == "__main__":
