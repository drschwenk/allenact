from typing import Any, Optional, Tuple

import gym
import numpy as np
from pyquaternion import Quaternion

from rl_base.sensor import (
    Sensor,
    RGBSensor,
    RGBResNetSensor,
    DepthSensor,
    DepthResNetSensor,
)
from rl_base.task import Task
from rl_habitat.habitat_environment import HabitatEnvironment
from rl_habitat.habitat_tasks import PointNavTask  # type: ignore
from utils.misc_utils import prepare_locals_for_super


<<<<<<< HEAD
class ScaleBothSides(object):
    """Rescales the input PIL.Image to the given 'width' and `height`.

        Attributes
            width: new width
            height: new height
            interpolation: Default: PIL.Image.BILINEAR
        """

    def __init__(self, width: int, height: int, interpolation=Image.BILINEAR):
        self.width = width
        self.height = height
        self.interpolation = interpolation

    def __call__(self, img: PIL.Image) -> PIL.Image:
        return img.resize((self.width, self.height), self.interpolation)


class RGBSensorHabitat(Sensor[HabitatEnvironment, HabitatTask]):
    def __init__(self, config: Dict[str, Any], *args: Any, **kwargs: Any):
        super().__init__(config, *args, **kwargs)

        def f(x, k, default):
            return x[k] if k in x else default

        self.should_normalize = f(config, "use_resnet_normalization", False)
        self.height: Optional[int] = f(config, "height", None)
        self.width: Optional[int] = f(config, "width", None)
        self.should_normalize = f(config, "use_resnet_normalization", False)

        assert (self.width is None) == (self.height is None), (
            "In RGBSensorThor's config, "
            "either both height/width must be None or neither."
        )

        self.norm_means = np.array([[[0.485, 0.456, 0.406]]], dtype=np.float32)
        self.norm_sds = np.array([[[0.229, 0.224, 0.225]]], dtype=np.float32)

        shape = None if self.height is None else (self.height, self.width, 3)
        if not self.should_normalize:
            low = 0.0
            high = 1.0
            self.observation_space = gym.spaces.Box(low=low, high=high, shape=shape)
        else:
            low = np.tile(-self.norm_means / self.norm_sds, shape[:-1] + (1,))
            high = np.tile((1 - self.norm_means) / self.norm_sds, shape[:-1] + (1,))
            self.observation_space = gym.spaces.Box(low=low, high=high)

        self.scaler = (
            None
            if self.width is None
            else ScaleBothSides(width=self.width, height=self.height)
        )

        self.to_pil = transforms.ToPILImage(mode='RGB')

    def _get_uuid(self, *args: Any, **kwargs: Any) -> str:
        return "rgb"

    def _get_observation_space(self) -> gym.spaces.Box:
        return self.observation_space

    def get_observation(
            self,
            env: HabitatEnvironment,
            task: Optional[HabitatTask],
            *args: Any,
            **kwargs: Any
    ) -> Any:
        frame = env.current_frame
        rgb = frame["rgb"].copy()

        assert rgb.dtype in [np.uint8, np.float32]

        if rgb.dtype == np.uint8:
            rgb = rgb.astype(np.float32) / 255.0

        if self.should_normalize:
            rgb -= self.norm_means
            rgb /= self.norm_sds

        if self.scaler is not None and rgb.shape[:2] != (self.height, self.width):
            rgb = np.array(self.scaler(self.to_pil(rgb)), dtype=np.float32)

        return rgb


class RGBResNetSensorHabitat(Sensor[HabitatEnvironment, HabitatTask]):
    def __init__(self, config: Dict[str, Any], *args: Any, **kwargs: Any):
        super().__init__(config, *args, **kwargs)

        def f(x, k, default):
            return x[k] if k in x else default

        self.should_normalize = f(config, "use_resnet_normalization", False)
        self.height: Optional[int] = f(config, "height", None)
        self.width: Optional[int] = f(config, "width", None)
        self.should_normalize = f(config, "use_resnet_normalization", False)

        assert (self.width is None) == (self.height is None), (
            "In RGBSensorThor's config, "
            "either both height/width must be None or neither."
        )

        self.norm_means = np.array([[[0.485, 0.456, 0.406]]], dtype=np.float32)
        self.norm_sds = np.array([[[0.229, 0.224, 0.225]]], dtype=np.float32)

        shape = None if self.height is None else (2048, )
        if not self.should_normalize:
            low = 0.0
            high = 1.0
            self.observation_space = gym.spaces.Box(low=low, high=high, shape=shape)
        else:
            low = np.tile(-self.norm_means / self.norm_sds, shape[:-1] + (1,))
            high = np.tile((1 - self.norm_means) / self.norm_sds, shape[:-1] + (1,))
            self.observation_space = gym.spaces.Box(low=low, high=high)

        self.scaler = (
            None
            if self.width is None
            else ScaleBothSides(width=self.width, height=self.height)
        )

        self.to_pil = transforms.ToPILImage(mode='RGB')
        self.to_tensor = transforms.ToTensor()

        self.resnet = nn.Sequential(
            *list(models.resnet50(pretrained=True).children())[:-1] + [nn.Flatten()]
        ).eval()

        if torch.cuda.is_available():
            self.resnet = self.resnet.to("cuda:0")

    def _get_uuid(self, *args: Any, **kwargs: Any) -> str:
        return "rgb"

    def _get_observation_space(self) -> gym.spaces.Box:
        return self.observation_space

    def get_observation(
            self,
            env: HabitatEnvironment,
            task: Optional[HabitatTask],
            *args: Any,
            **kwargs: Any
    ) -> Any:
        frame = env.current_frame
        rgb = frame["rgb"].copy()

        assert rgb.dtype in [np.uint8, np.float32]

        if rgb.dtype == np.uint8:
            rgb = rgb.astype(np.float32) / 255.0

        if self.should_normalize:
            rgb -= self.norm_means
            rgb /= self.norm_sds

        if self.scaler is not None and rgb.shape[:2] != (self.height, self.width):
            rgb = np.array(self.scaler(self.to_pil(rgb)), dtype=np.float32)

        rgb = self.to_tensor(rgb).unsqueeze(0)
        if torch.cuda.is_available():
            rgb = rgb.to("cuda:0")
        rgb = self.resnet(rgb).detach().cpu().numpy()

        return rgb


class DepthSensorHabitat(Sensor[HabitatEnvironment, HabitatTask]):
    def __init__(self, config: Dict[str, Any], *args: Any, **kwargs: Any):
        super().__init__(config, *args, **kwargs)

        def f(x, k, default):
            return x[k] if k in x else default

        self.height: Optional[int] = f(config, "height", None)
        self.width: Optional[int] = f(config, "width", None)
        self.should_normalize = f(config, "use_resnet_normalization", False)

        assert (self.width is None) == (self.height is None), (
            "In RGBSensorThor's config, "
            "either both height/width must be None or neither."
        )

        self.norm_means = np.array([0.5], dtype=np.float32)
        self.norm_sds = np.array([[0.25]], dtype=np.float32)

        shape = None if self.height is None else (self.height, self.width, 3)
        if not self.should_normalize:
            low = 0.0
            high = 1.0
            self.observation_space = gym.spaces.Box(low=low, high=high, shape=shape)
        else:
            low = np.tile(-self.norm_means / self.norm_sds, shape[:-1] + (1,))
            high = np.tile((1 - self.norm_means) / self.norm_sds, shape[:-1] + (1,))
            self.observation_space = gym.spaces.Box(low=low, high=high)

        self.scaler = (
            None
            if self.width is None
            else ScaleBothSides(width=self.width, height=self.height)
        )

        self.to_pil = transforms.ToPILImage()

    def _get_uuid(self, *args: Any, **kwargs: Any) -> str:
        return "depth"

    def _get_observation_space(self) -> gym.spaces.Box:
        return self.observation_space

    def get_observation(
            self,
            env: HabitatEnvironment,
            task: Optional[HabitatTask],
            *args: Any,
            **kwargs: Any
    ) -> Any:
        frame = env.current_frame
        depth = frame["depth"].copy()

        assert depth.dtype in [np.uint8, np.float32]

        if depth.dtype == np.uint8:
            depth = depth.astype(np.float32) / 255.0

        if self.should_normalize:
            depth -= self.norm_means
            depth /= self.norm_sds

        if self.scaler is not None and depth.shape[:2] != (self.height, self.width):
            depth = np.array(self.scaler(self.to_pil(depth)), dtype=np.float32)

        depth = np.expand_dims(depth, 2)

        return depth


class DepthResNetSensorHabitat(Sensor[HabitatEnvironment, HabitatTask]):
    def __init__(self, config: Dict[str, Any], *args: Any, **kwargs: Any):
        super().__init__(config, *args, **kwargs)

        def f(x, k, default):
            return x[k] if k in x else default

        self.should_normalize = f(config, "use_resnet_normalization", False)
        self.height: Optional[int] = f(config, "height", None)
        self.width: Optional[int] = f(config, "width", None)
        self.should_normalize = f(config, "use_resnet_normalization", False)

        assert (self.width is None) == (self.height is None), (
            "In RGBSensorThor's config, "
            "either both height/width must be None or neither."
        )

        self.norm_means = np.array([0.5], dtype=np.float32)
        self.norm_sds = np.array([[0.25]], dtype=np.float32)

        shape = None if self.height is None else (2048, )
        if not self.should_normalize:
            low = 0.0
            high = 1.0
            self.observation_space = gym.spaces.Box(low=low, high=high, shape=shape)
        else:
            low = np.tile(-self.norm_means / self.norm_sds, shape[:-1] + (1,))
            high = np.tile((1 - self.norm_means) / self.norm_sds, shape[:-1] + (1,))
            self.observation_space = gym.spaces.Box(low=low, high=high)

        self.scaler = (
            None
            if self.width is None
            else ScaleBothSides(width=self.width, height=self.height)
        )

        self.to_pil = transforms.ToPILImage()
        self.to_tensor = transforms.ToTensor()
=======
class RGBSensorHabitat(RGBSensor[HabitatEnvironment, Task[HabitatEnvironment]]):
    # For backwards compatibility
    def __init__(
        self,
        use_resnet_normalization: bool = False,
        mean: Optional[np.ndarray] = np.array(
            [[[0.485, 0.456, 0.406]]], dtype=np.float32
        ),
        stdev: Optional[np.ndarray] = np.array(
            [[[0.229, 0.224, 0.225]]], dtype=np.float32
        ),
        height: Optional[int] = None,
        width: Optional[int] = None,
        uuid: str = "rgb",
        output_shape: Optional[Tuple[int, ...]] = None,
        output_channels: int = 3,
        unnormalized_infimum: float = 0.0,
        unnormalized_supremum: float = 1.0,
        scale_first: bool = False,
        **kwargs: Any
    ):
        super().__init__(**prepare_locals_for_super(locals()))
>>>>>>> de752be3

    def frame_from_env(self, env: HabitatEnvironment) -> np.ndarray:
        return env.current_frame["rgb"].copy()


class RGBResNetSensorHabitat(
    RGBResNetSensor[HabitatEnvironment, Task[HabitatEnvironment]]
):
    # For backwards compatibility
    def __init__(
        self,
        use_resnet_normalization: bool = True,
        mean: Optional[np.ndarray] = np.array(
            [[[0.485, 0.456, 0.406]]], dtype=np.float32
        ),
        stdev: Optional[np.ndarray] = np.array(
            [[[0.229, 0.224, 0.225]]], dtype=np.float32
        ),
        height: Optional[int] = None,
        width: Optional[int] = None,
        uuid: str = "rgb",
        output_shape: Optional[Tuple[int, ...]] = (2048,),
        output_channels: Optional[int] = None,
        unnormalized_infimum: float = -np.inf,
        unnormalized_supremum: float = np.inf,
        scale_first: bool = False,
        **kwargs: Any
    ):
        super().__init__(**prepare_locals_for_super(locals()))

    def frame_from_env(self, env: HabitatEnvironment) -> np.ndarray:
        return env.current_frame["rgb"].copy()


class DepthSensorHabitat(DepthSensor[HabitatEnvironment, Task[HabitatEnvironment]]):
    # For backwards compatibility
    def __init__(
        self,
        use_resnet_normalization: Optional[bool] = None,
        use_normalization: Optional[bool] = None,
        mean: Optional[np.ndarray] = np.array([[0.5]], dtype=np.float32),
        stdev: Optional[np.ndarray] = np.array([[0.25]], dtype=np.float32),
        height: Optional[int] = None,
        width: Optional[int] = None,
        uuid: str = "depth",
        output_shape: Optional[Tuple[int, ...]] = None,
        output_channels: int = 1,
        unnormalized_infimum: float = 0.0,
        unnormalized_supremum: float = 5.0,
        scale_first: bool = False,
        **kwargs: Any
    ):
        # Give priority to use_normalization, but use_resnet_normalization for backward compat. if not set
        if use_resnet_normalization is not None and use_normalization is None:
            use_normalization = use_resnet_normalization
        elif use_normalization is None:
            use_normalization = False

        super().__init__(**prepare_locals_for_super(locals()))

    def frame_from_env(self, env: HabitatEnvironment) -> np.ndarray:
        return env.current_frame["depth"].copy()


class DepthResNetSensorHabitat(
    DepthResNetSensor[HabitatEnvironment, Task[HabitatEnvironment]]
):
    # For backwards compatibility
    def __init__(
        self,
        use_resnet_normalization: Optional[bool] = None,
        use_normalization: Optional[bool] = None,
        mean: Optional[np.ndarray] = np.array([[0.5]], dtype=np.float32),
        stdev: Optional[np.ndarray] = np.array([[0.25]], dtype=np.float32),
        height: Optional[int] = None,
        width: Optional[int] = None,
        uuid: str = "depth",
        output_shape: Optional[Tuple[int, ...]] = (2048,),
        output_channels: Optional[int] = None,
        unnormalized_infimum: float = -np.inf,
        unnormalized_supremum: float = np.inf,
        scale_first: bool = False,
        **kwargs: Any
    ):
        # Give priority to use_normalization, but use_resnet_normalization for backward compat. if not set
        if use_resnet_normalization is not None and use_normalization is None:
            use_normalization = use_resnet_normalization
        elif use_normalization is None:
            use_normalization = False

        super().__init__(**prepare_locals_for_super(locals()))

    def frame_from_env(self, env: HabitatEnvironment) -> np.ndarray:
        return env.current_frame["depth"].copy()


<<<<<<< HEAD
class TargetCoordinatesSensorHabitat(Sensor[HabitatEnvironment, HabitatTask]):
    def __init__(self, config: Dict[str, Any], *args: Any, **kwargs: Any):
        super().__init__(config, *args, **kwargs)

        self.observation_space = gym.spaces.Box(-3.15, 1000, shape=(config["coordinate_dims"],))

    def _get_uuid(self, *args: Any, **kwargs: Any) -> str:
        return "target_coordinates_ind"
=======
class TargetCoordinatesSensorHabitat(Sensor[HabitatEnvironment, PointNavTask]):
    def __init__(
        self, coordinate_dims: int, uuid: str = "target_coordinates_ind", **kwargs: Any
    ):
        # Distance is a non-negative real and angle is normalized to the range (-Pi, Pi] or [-Pi, Pi)
        observation_space = gym.spaces.Box(
            np.float32(-3.15), np.float32(1000), shape=(coordinate_dims,)
        )
>>>>>>> de752be3

        super().__init__(**prepare_locals_for_super(locals()))

    def get_observation(
        self,
        env: HabitatEnvironment,
        task: Optional[HabitatTask],
        *args: Any,
        **kwargs: Any
    ) -> Any:
        frame = env.current_frame
        goal = frame["pointgoal_with_gps_compass"]
        return goal


<<<<<<< HEAD
class TargetObjectSensorHabitat(Sensor[HabitatEnvironment, HabitatTask]):
    def __init__(self, config: Dict[str, Any], *args: Any, **kwargs: Any):
        super().__init__(config, *args, **kwargs)

        self.observation_space = gym.spaces.Discrete(38)

    def _get_uuid(self, *args: Any, **kwargs: Any) -> str:
        return "target_object_id"
=======
class TargetObjectSensorHabitat(Sensor[HabitatEnvironment, PointNavTask]):
    def __init__(self, uuid: str = "target_object_id", **kwargs: Any):
        observation_space = gym.spaces.Discrete(38)
>>>>>>> de752be3

        super().__init__(**prepare_locals_for_super(locals()))

    def get_observation(
        self,
        env: HabitatEnvironment,
        task: Optional[HabitatTask],
        *args: Any,
        **kwargs: Any
    ) -> Any:
        frame = env.current_frame
        goal = frame["objectgoal"][0]
        return goal


<<<<<<< HEAD
class AgentCoordinatesSensorHabitat(Sensor[HabitatEnvironment, HabitatTask]):
    def __init__(self, config: Dict[str, Any], *args: Any, **kwargs: Any):
        super().__init__(config, *args, **kwargs)

        self.observation_space = gym.spaces.Box(-1000, 1000, shape=(4,))

    def _get_uuid(self, *args: Any, **kwargs: Any) -> str:
        return "agent_position_and_rotation"
=======
class AgentCoordinatesSensorHabitat(Sensor[HabitatEnvironment, PointNavTask]):
    def __init__(self, uuid: str = "agent_position_and_rotation", **kwargs: Any):
        observation_space = gym.spaces.Box(
            np.float32(-1000), np.float32(1000), shape=(4,)
        )
>>>>>>> de752be3

        super().__init__(**prepare_locals_for_super(locals()))

    def get_observation(
        self,
        env: HabitatEnvironment,
        task: Optional[HabitatTask],
        *args: Any,
        **kwargs: Any
    ) -> Any:
        position = env.env.sim.get_agent_state().position
        quaternion = Quaternion(env.env.sim.get_agent_state().rotation.components)
        return np.array([position[0], position[1], position[2], quaternion.radians])<|MERGE_RESOLUTION|>--- conflicted
+++ resolved
@@ -17,7 +17,6 @@
 from utils.misc_utils import prepare_locals_for_super
 
 
-<<<<<<< HEAD
 class ScaleBothSides(object):
     """Rescales the input PIL.Image to the given 'width' and `height`.
 
@@ -295,30 +294,6 @@
 
         self.to_pil = transforms.ToPILImage()
         self.to_tensor = transforms.ToTensor()
-=======
-class RGBSensorHabitat(RGBSensor[HabitatEnvironment, Task[HabitatEnvironment]]):
-    # For backwards compatibility
-    def __init__(
-        self,
-        use_resnet_normalization: bool = False,
-        mean: Optional[np.ndarray] = np.array(
-            [[[0.485, 0.456, 0.406]]], dtype=np.float32
-        ),
-        stdev: Optional[np.ndarray] = np.array(
-            [[[0.229, 0.224, 0.225]]], dtype=np.float32
-        ),
-        height: Optional[int] = None,
-        width: Optional[int] = None,
-        uuid: str = "rgb",
-        output_shape: Optional[Tuple[int, ...]] = None,
-        output_channels: int = 3,
-        unnormalized_infimum: float = 0.0,
-        unnormalized_supremum: float = 1.0,
-        scale_first: bool = False,
-        **kwargs: Any
-    ):
-        super().__init__(**prepare_locals_for_super(locals()))
->>>>>>> de752be3
 
     def frame_from_env(self, env: HabitatEnvironment) -> np.ndarray:
         return env.current_frame["rgb"].copy()
@@ -415,7 +390,6 @@
         return env.current_frame["depth"].copy()
 
 
-<<<<<<< HEAD
 class TargetCoordinatesSensorHabitat(Sensor[HabitatEnvironment, HabitatTask]):
     def __init__(self, config: Dict[str, Any], *args: Any, **kwargs: Any):
         super().__init__(config, *args, **kwargs)
@@ -424,16 +398,6 @@
 
     def _get_uuid(self, *args: Any, **kwargs: Any) -> str:
         return "target_coordinates_ind"
-=======
-class TargetCoordinatesSensorHabitat(Sensor[HabitatEnvironment, PointNavTask]):
-    def __init__(
-        self, coordinate_dims: int, uuid: str = "target_coordinates_ind", **kwargs: Any
-    ):
-        # Distance is a non-negative real and angle is normalized to the range (-Pi, Pi] or [-Pi, Pi)
-        observation_space = gym.spaces.Box(
-            np.float32(-3.15), np.float32(1000), shape=(coordinate_dims,)
-        )
->>>>>>> de752be3
 
         super().__init__(**prepare_locals_for_super(locals()))
 
@@ -448,8 +412,6 @@
         goal = frame["pointgoal_with_gps_compass"]
         return goal
 
-
-<<<<<<< HEAD
 class TargetObjectSensorHabitat(Sensor[HabitatEnvironment, HabitatTask]):
     def __init__(self, config: Dict[str, Any], *args: Any, **kwargs: Any):
         super().__init__(config, *args, **kwargs)
@@ -458,11 +420,6 @@
 
     def _get_uuid(self, *args: Any, **kwargs: Any) -> str:
         return "target_object_id"
-=======
-class TargetObjectSensorHabitat(Sensor[HabitatEnvironment, PointNavTask]):
-    def __init__(self, uuid: str = "target_object_id", **kwargs: Any):
-        observation_space = gym.spaces.Discrete(38)
->>>>>>> de752be3
 
         super().__init__(**prepare_locals_for_super(locals()))
 
@@ -477,8 +434,6 @@
         goal = frame["objectgoal"][0]
         return goal
 
-
-<<<<<<< HEAD
 class AgentCoordinatesSensorHabitat(Sensor[HabitatEnvironment, HabitatTask]):
     def __init__(self, config: Dict[str, Any], *args: Any, **kwargs: Any):
         super().__init__(config, *args, **kwargs)
@@ -487,13 +442,7 @@
 
     def _get_uuid(self, *args: Any, **kwargs: Any) -> str:
         return "agent_position_and_rotation"
-=======
-class AgentCoordinatesSensorHabitat(Sensor[HabitatEnvironment, PointNavTask]):
-    def __init__(self, uuid: str = "agent_position_and_rotation", **kwargs: Any):
-        observation_space = gym.spaces.Box(
-            np.float32(-1000), np.float32(1000), shape=(4,)
-        )
->>>>>>> de752be3
+
 
         super().__init__(**prepare_locals_for_super(locals()))
 
