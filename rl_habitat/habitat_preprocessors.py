from typing import Dict, Any, Callable, Optional, List, Union

import gym
import numpy as np
import torch
import torch.nn as nn
from torchvision import models

from rl_base.preprocessor import Preprocessor
from utils.system import get_logger


class ResNetEmbedder(nn.Module):
    def __init__(self, resnet, pool=True):
        super().__init__()
        self.model = resnet
        self.pool = pool
        self.eval()

    def forward(self, x):
        with torch.no_grad():
            # # TODO Debug
            # import cv2
            # for it in range(x.shape[0]):
            #     cvim = 255.0 * (0.5 + 0.22 * x[it].to('cpu').permute(1, 2, 0).numpy()[:, :, ::-1])
            #     cv2.imwrite('test_lores{}.png'.format(it), cvim)

            x = self.model.conv1(x)
            x = self.model.bn1(x)
            x = self.model.relu(x)
            x = self.model.maxpool(x)

            x = self.model.layer1(x)
            x = self.model.layer2(x)
            x = self.model.layer3(x)
            x = self.model.layer4(x)

            if not self.pool:
                return x
            else:
                x = self.model.avgpool(x)
                x = torch.flatten(x, 1)
                return x


class ResnetPreProcessorHabitat(Preprocessor):
    """Preprocess RGB or depth image using a ResNet model."""

    def __init__(self, config: Dict[str, Any], *args: Any, **kwargs: Any):
        def f(x, k):
            assert k in x, "{} must be set in ResnetPreProcessorHabitat".format(k)
            return x[k]

        def optf(x, k, default):
            return x[k] if k in x else default

        self.input_height: int = f(config, "input_height")
        self.input_width: int = f(config, "input_width")
        self.output_height: int = f(config, "output_height")
        self.output_width: int = f(config, "output_width")
        self.output_dims: int = f(config, "output_dims")
        self.pool: bool = f(config, "pool")
        self.make_model: Callable[..., models.ResNet] = optf(
            config, "torchvision_resnet_model", models.resnet18
        )
        # self.device: torch.device = optf(config, "device", "cpu")
        self.parallel: bool = optf(config, "parallel", True)
        self.device: torch.device = torch.device(
            optf(
                config,
                "device",
                "cuda" if self.parallel and torch.cuda.is_available() else "cpu",
            )
        )
        self.device_ids: Optional[List[Union[torch.device, int]]] = optf(
            config, "device_ids", list(range(torch.cuda.device_count()))
        )

        self.resnet = ResNetEmbedder(
            self.make_model(pretrained=True).to(self.device), pool=self.pool
        )

        if self.parallel:
            assert (
                torch.cuda.is_available()
            ), "attempt to parallelize resnet without cuda"
<<<<<<< HEAD
            LOGGER.info("Distributing resnet")
=======
            get_logger().info("Distributing resnet")
>>>>>>> d1afa37a
            self.resnet = self.resnet.to(torch.device("cuda"))

            # store = torch.distributed.TCPStore("localhost", 4712, 1, True)
            # torch.distributed.init_process_group(backend="nccl", store=store, rank=0, world_size=1)
            # self.model = DistributedDataParallel(self.frcnn, device_ids=self.device_ids)

            self.resnet = torch.nn.DataParallel(
                self.resnet, device_ids=self.device_ids
            )  # , output_device=torch.cuda.device_count() - 1)
<<<<<<< HEAD
            LOGGER.info("Detected {} devices".format(torch.cuda.device_count()))
=======
            get_logger().info("Detected {} devices".format(torch.cuda.device_count()))
>>>>>>> d1afa37a

        low = -np.inf
        high = np.inf
        shape = (self.output_dims, self.output_height, self.output_width)
        self.observation_space = gym.spaces.Box(low=low, high=high, shape=shape)

        assert (
            len(config["input_uuids"]) == 1
        ), "resnet preprocessor can only consume one observation type"

        f(config, "output_uuid")

        super().__init__(config, *args, **kwargs)

    def to(self, device: torch.device) -> "ResnetPreProcessorHabitat":
        if not self.parallel:
            self.resnet = self.resnet.to(device)
            self.device = device
        return self

    def process(self, obs: Dict[str, Any], *args: Any, **kwargs: Any) -> Any:
        x = obs[self.input_uuids[0]].to(self.device).permute(0, 3, 1, 2)  # bhwc -> bchw
        # If the input is depth, repeat it across all 3 channels
        if x.shape[1] == 1:
            x = x.repeat(1, 3, 1, 1)
        return self.resnet(x.to(self.device))<|MERGE_RESOLUTION|>--- conflicted
+++ resolved
@@ -84,11 +84,7 @@
             assert (
                 torch.cuda.is_available()
             ), "attempt to parallelize resnet without cuda"
-<<<<<<< HEAD
-            LOGGER.info("Distributing resnet")
-=======
             get_logger().info("Distributing resnet")
->>>>>>> d1afa37a
             self.resnet = self.resnet.to(torch.device("cuda"))
 
             # store = torch.distributed.TCPStore("localhost", 4712, 1, True)
@@ -98,11 +94,7 @@
             self.resnet = torch.nn.DataParallel(
                 self.resnet, device_ids=self.device_ids
             )  # , output_device=torch.cuda.device_count() - 1)
-<<<<<<< HEAD
-            LOGGER.info("Detected {} devices".format(torch.cuda.device_count()))
-=======
             get_logger().info("Detected {} devices".format(torch.cuda.device_count()))
->>>>>>> d1afa37a
 
         low = -np.inf
         high = np.inf
