--- conflicted
+++ resolved
@@ -9,10 +9,6 @@
 from torch.optim.lr_scheduler import LambdaLR
 from torchvision import models
 
-<<<<<<< HEAD
-from onpolicy_sync.losses.ppo import PPOConfig
-=======
->>>>>>> d1afa37a
 from models.resnet_tensor_object_nav_models import (
     ResnetTensorObjectNavActorCriticMemory,
 )
@@ -26,17 +22,6 @@
 from rl_robothor.robothor_task_samplers import ObjectNavTaskSampler
 from rl_robothor.robothor_tasks import ObjectNavTask
 from utils.experiment_utils import Builder, PipelineStage, TrainingPipeline, LinearDecay
-<<<<<<< HEAD
-from utils.viz_utils import (
-    SimpleViz,
-    TrajectoryViz,
-    ActorViz,
-    AgentViewViz,
-    TensorViz1D,
-    TensorViz2D,
-)
-=======
->>>>>>> d1afa37a
 
 
 class ObjectNav_RoboThor_RGB_DDPPO_Memory_ExperimentConfig(ExperimentConfig):
