# Copyright (c) Facebook, Inc. and its affiliates.
# This source code is licensed under the MIT license found in the
# LICENSE file in the root directory of this source tree.
import random
from collections import defaultdict
import typing
<<<<<<< HEAD
from typing import Union, List, Dict, Tuple, Optional, DefaultDict, Sequence
=======
from typing import Union, List, Dict
>>>>>>> 16bc055b

import torch
import numpy as np

from utils.system import LOGGER
from rl_base.common import Memory
from onpolicy_sync.policy import ActorCriticModel


class RolloutStorage:
    """Class for storing rollout information for RL trainers."""
    FLATTEN_SEPARATOR: str = '._AUTOFLATTEN_.'
    DEFAULT_RNN_MEMORY_NAME: str = "._AUTO_RNN_HIDDEN_TO_MEMORY_."  # there can only be one memory with this name
    DEFAULT_RNN_MEMORY_ACCESSOR: str = "auto_rnn_hidden_to_memory"
    DEFAULT_RNN_MEMORY_SAMPLER_AXIS: int = 1  # in actor-critic tensor shape

    def __init__(
        self,
<<<<<<< HEAD
        num_steps: int,
        num_processes: int,
        actor_critic: ActorCriticModel,
        *args,
        **kwargs,
=======
        num_steps,
        num_processes,
        action_space,
        recurrent_hidden_state_size,
        num_recurrent_layers=1,
        flatten_separator='._AUTOFLATTEN_.'
>>>>>>> 16bc055b
    ):
        self.num_steps = num_steps

        self.flattened_spaces: Dict[str, Dict[str, List[str]]] = {
            "memory": dict(),
            "observations": dict(),
        }
        self.reverse_flattened_spaces: Dict[str, Dict[Tuple, List[str]]] = {
            "memory": dict(),
            "observations": dict(),
        }

        action_space = actor_critic.action_space
        num_recurrent_layers = actor_critic.num_recurrent_layers
        spec = actor_critic.recurrent_hidden_state_size  # actually a memory spec if num_rnn_layers is 0
        self.memory: Dict[str, Tuple[torch.Tensor, int]] = self.create_memory(num_recurrent_layers, spec, num_processes)

        self.observations: Dict[str, Tuple[torch.Tensor, int]] = Memory()

        self.rewards = torch.zeros(num_steps, num_processes, 1)
        self.value_preds = torch.zeros(num_steps + 1, num_processes, 1)
        self.returns = torch.zeros(num_steps + 1, num_processes, 1)

        self.action_log_probs = torch.zeros(num_steps, num_processes, 1)
        if action_space.__class__.__name__ == "Discrete":
            action_shape = 1
        else:
            action_shape = action_space.shape[0]

        self.actions = torch.zeros(num_steps, num_processes, action_shape)
        self.prev_actions = torch.zeros(num_steps + 1, num_processes, action_shape)
        if action_space.__class__.__name__ == "Discrete":
            self.actions = self.actions.long()
            self.prev_actions = self.prev_actions.long()

        self.masks = torch.ones(num_steps + 1, num_processes, 1)

<<<<<<< HEAD
=======
        self.flattened_spaces: Dict[str, List[str]] = dict()

        self.num_steps = num_steps
>>>>>>> 16bc055b
        self.step = 0
        self.flatten_separator = flatten_separator

        self.unnarrow_data: Dict[str, Union[int, torch.Tensor]] = defaultdict(dict)

        self.unnarrow_data: DefaultDict[str, Union[int, torch.Tensor, dict]] = defaultdict(dict)

    def create_memory(
            self,
            num_recurrent_layers: int,
            spec: Dict[str, Tuple[Tuple[int, ...], int, torch.dtype]],
            num_processes: int
    ):
        if num_recurrent_layers > 0:
            assert isinstance(spec, int)
            all_dims = [self.num_steps + 1, num_recurrent_layers, num_processes, spec]
            tensor = torch.zeros(*all_dims, dtype=torch.float32)
            memory = Memory({self.DEFAULT_RNN_MEMORY_NAME: (tensor, self.DEFAULT_RNN_MEMORY_SAMPLER_AXIS + 1)})
            self.flattened_spaces["memory"][self.DEFAULT_RNN_MEMORY_NAME] = [self.DEFAULT_RNN_MEMORY_NAME]
            self.reverse_flattened_spaces["memory"][tuple([self.DEFAULT_RNN_MEMORY_ACCESSOR])] = [self.DEFAULT_RNN_MEMORY_NAME]
            return memory
        else:
            assert isinstance(spec, Dict)
            memory = Memory()
            for key in spec:
                other_dims, sampler_dim, dtype = spec[key]
                all_dims = [self.num_steps + 1] + list(other_dims[:sampler_dim]) + [num_processes] + list(other_dims[sampler_dim:])
                tensor = torch.zeros(*all_dims, dtype=dtype)
                memory.check_append(key, tensor, sampler_dim + 1)
                self.flattened_spaces["memory"][key] = [key]
                self.reverse_flattened_spaces["memory"][(key,)] = [key]
            return memory

    def to(self, device: int):
        for sensor in self.observations:
            self.observations[sensor] = (self.observations[sensor][0].to(device), self.observations[sensor][1])
        for name in self.memory:
            self.memory[name] = (self.memory[name][0].to(device), self.memory[name][1])
        self.rewards = self.rewards.to(device)
        self.value_preds = self.value_preds.to(device)
        self.returns = self.returns.to(device)
        self.action_log_probs = self.action_log_probs.to(device)
        self.actions = self.actions.to(device)
        self.prev_actions = self.prev_actions.to(device)
        self.masks = self.masks.to(device)

<<<<<<< HEAD
    def rnn_to_memory(self, rnn: torch.Tensor):
        return Memory([(self.DEFAULT_RNN_MEMORY_NAME, (rnn, self.DEFAULT_RNN_MEMORY_SAMPLER_AXIS))])

    # TODO unused?!
    @staticmethod
    def to_flattened(unflattened: Dict[str, Union[torch.Tensor, Dict]]) -> Dict[str, torch.Tensor]:
        def recursive_flatten(unflat: Dict[str, Union[torch.Tensor, Dict]], res: Dict[str, torch.Tensor],
                              prefix: str = '', flatten_sep=RolloutStorage.FLATTEN_SEPARATOR) -> None:
            for name in unflat:
                if not torch.is_tensor(unflat[name]):
                    recursive_flatten(
                        unflat[name], res, prefix=prefix + name + flatten_sep
                    )
                else:
                    flatten_name = prefix + name
                    res[flatten_name] = unflat[name]
        flattened = {}
        recursive_flatten(unflattened, flattened)
        return flattened

    def insert_observations(self, observations: Dict[str, Union[torch.Tensor, Dict]], time_step: int):
        self.insert_tensors(
            storage_name="observations",
            unflattened=observations,
            time_step=time_step
        )

    def insert_initial_observations(self, observations: Dict[str, Union[torch.Tensor, Dict]]):
        self.insert_tensors(
            storage_name="observations",
            unflattened=observations,
            time_step=0
        )

    def insert_memory(self, memory: Dict[str, Union[torch.Tensor, Dict, Tuple[torch.Tensor, int]]], time_step: int):
        self.insert_tensors(
            storage_name="memory",
            unflattened=memory,
            time_step=time_step
        )

    def insert_tensors(
            self,
            storage_name: str,
            unflattened: Dict[str, Union[torch.Tensor, Dict, Tuple[torch.Tensor, int]]],
            prefix: str = '',
            path: Sequence[str] = (),
            time_step: int = 0,
    ):
        storage = getattr(self, storage_name)
        path = list(path)

        for name in unflattened:
            current_data = unflattened[name]
            if not torch.is_tensor(current_data) and not isinstance(current_data, tuple):
                self.insert_tensors(
                    storage_name,
                    current_data,
                    prefix=prefix + name + self.FLATTEN_SEPARATOR,
                    path=path + [name],
                    time_step=time_step
                )
            else:
                sampler_axis = 1  # we add axis 0 for step, so sampler is along axis=1 by default
                if isinstance(current_data, Sequence):
                    sampler_axis += current_data[1]
                    current_data = current_data[0]

                flatten_name = prefix + name
                if flatten_name not in storage:
                    storage[flatten_name] = (
                        torch.zeros_like(current_data)
                        .unsqueeze(0)
                        .repeat(
                            self.num_steps + 1,  # valid for both observations and memory
                            *(1 for _ in range(len(current_data.shape))),
=======
    def flatten_spaces(self, observations: Dict[str, Union[torch.Tensor, Dict]]) -> Dict[str, torch.Tensor]:
        def recursive_flatten(obs: Dict[str, Union[torch.Tensor, Dict]], res: Dict[str, torch.Tensor],
                              prefix: str='', flatten_sep=self.flatten_separator) -> None:
            for sensor in obs:
                if not torch.is_tensor(obs[sensor]):
                    recursive_flatten(
                        obs[sensor], res, prefix=prefix + sensor + flatten_sep
                    )
                else:
                    sensor_name = prefix + sensor
                    res[sensor_name] = obs[sensor]
        flattened_obs = {}
        recursive_flatten(observations, flattened_obs)
        return flattened_obs

    def insert_initial_observations(self, observations: Dict[str, Union[torch.Tensor, Dict]], prefix: str='',
                                    path: List[str]=[], time_step: int=0):
        for sensor in observations:
            if not torch.is_tensor(observations[sensor]):
                self.insert_initial_observations(
                    observations[sensor],
                    prefix=prefix + sensor + self.flatten_separator,
                    path=path + [sensor],
                    time_step=time_step
                )
            else:
                sensor_name = prefix + sensor
                if sensor_name not in self.observations:
                    self.observations[sensor_name] = (
                        torch.zeros_like(observations[sensor])
                        .unsqueeze(0)
                        .repeat(
                            self.num_steps + 1,
                            *(1 for _ in range(len(observations[sensor].shape))),
>>>>>>> 16bc055b
                        )
                        .to(
                            "cpu"
                            if self.actions.get_device() < 0
                            else self.actions.get_device()
<<<<<<< HEAD
                        ),
                        sampler_axis
                    )

                    assert flatten_name not in self.flattened_spaces[storage_name],\
                        "new flattened name {} already existing in flattened spaces[{}]".format(
                            flatten_name,
                            storage_name
                        )
                    self.flattened_spaces[storage_name][flatten_name] = path + [name]
                    self.reverse_flattened_spaces[storage_name][tuple(path + [name])] = flatten_name

                storage[flatten_name][0][time_step].copy_(current_data)
=======
                        )
                    )

                    if len(path) > 0:
                        assert sensor_name not in self.flattened_spaces,\
                            "new flattened name {} already existing in flattened spaces".format(sensor_name)
                        self.flattened_spaces[sensor_name] = path + [sensor]

                self.observations[sensor_name][time_step].copy_(observations[sensor])
>>>>>>> 16bc055b

    def insert(
        self,
        observations: Dict[str, Union[torch.Tensor, Dict]],
        memory: Union[torch.Tensor, Memory],
        actions: torch.Tensor,
        action_log_probs: torch.Tensor,
        value_preds: torch.Tensor,
        rewards: torch.Tensor,
        masks: torch.Tensor,
        *args,
    ):
        assert len(args) == 0

<<<<<<< HEAD
        self.insert_observations(observations, time_step=self.step + 1)

        # Support for single RNN memory
        if isinstance(memory, torch.Tensor):
            memory = self.rnn_to_memory(memory)

        self.insert_memory(memory, time_step=self.step + 1)
=======
        # self.insert_observations(observations)
        self.insert_initial_observations(observations, time_step=self.step + 1)
>>>>>>> 16bc055b

        self.actions[self.step].copy_(actions)
        self.prev_actions[self.step + 1].copy_(actions)
        self.action_log_probs[self.step].copy_(action_log_probs)
        self.value_preds[self.step].copy_(value_preds)
        self.rewards[self.step].copy_(rewards)
        self.masks[self.step + 1].copy_(masks)

        self.step = (self.step + 1) % self.num_steps

    def reshape(self, keep_list: Sequence[int]):
        keep_list = list(keep_list)
        for sensor in self.observations:
            self.observations[sensor] = (self.observations[sensor][0][:, keep_list], self.observations[sensor][1])
        memory_index = torch.as_tensor(keep_list, dtype=torch.int64, device=self.masks.device)
        # LOGGER.debug("keep_list {} memory_index {}".format(keep_list, memory_index))
        for name in self.memory:
            self.memory[name] = (self.memory[name][0].index_select(
                dim=self.memory[name][1], index=memory_index
            ), self.memory[name][1])
        self.actions = self.actions[:, keep_list]
        self.prev_actions = self.prev_actions[:, keep_list]
        self.action_log_probs = self.action_log_probs[:, keep_list]
        self.value_preds = self.value_preds[:, keep_list]
        self.rewards = self.rewards[:, keep_list]
        self.masks = self.masks[:, keep_list]
        self.returns = self.returns[:, keep_list]

    def narrow(self):
        assert len(self.unnarrow_data) == 0, "attempting to narrow narrowed rollouts"

        if self.step == 0:  # we're actually done
            LOGGER.warning("Called narrow with self.step == 0")
            return

        for sensor in self.observations:
            self.unnarrow_data["observations"][sensor] = self.observations[sensor][0]
            self.observations[sensor] = (
                self.observations[sensor][0].narrow(0, 0, self.step + 1),
                self.observations[sensor][1],
            )

        for name in self.memory:
            self.unnarrow_data["memory"][name] = self.memory[name][0]
            self.memory[name] = (
                self.memory[name][0].narrow(0, 0, self.step + 1),
                self.memory[name][1],
            )

        for name in ["prev_actions", "value_preds", "returns", "masks"]:
            self.unnarrow_data[name] = getattr(self, name)
            setattr(self, name, self.unnarrow_data[name].narrow(0, 0, self.step + 1))

        for name in ["actions", "action_log_probs", "rewards"]:
            self.unnarrow_data[name] = getattr(self, name)
            setattr(self, name, self.unnarrow_data[name].narrow(0, 0, self.step))

        self.unnarrow_data["num_steps"] = self.num_steps
        self.num_steps = self.step
        self.step = 0

    def unnarrow(self):
        assert len(self.unnarrow_data) > 0, "attempting to unnarrow unnarrowed rollouts"

        for sensor in self.observations:
            self.observations[sensor] = (self.unnarrow_data["observations"][sensor], self.observations[sensor][1])
            del self.unnarrow_data["observations"][sensor]

        assert len(self.unnarrow_data["observations"]) == 0,\
            "unnarrow_data contains observations {}".format(self.unnarrow_data["observations"])
        del self.unnarrow_data["observations"]

        for name in self.memory:
            self.memory[name] = (self.unnarrow_data["memory"][name], self.memory[name][1])
            del self.unnarrow_data["memory"][name]

        assert len(self.unnarrow_data["memory"]) == 0,\
            "unnarrow_data contains memory {}".format(self.unnarrow_data["memory"])
        del self.unnarrow_data["memory"]

        for name in ["prev_actions", "value_preds", "returns", "masks", "actions", "action_log_probs", "rewards"]:
            setattr(self, name, self.unnarrow_data[name])
            del self.unnarrow_data[name]

        self.num_steps = self.unnarrow_data["num_steps"]
        del self.unnarrow_data["num_steps"]

        assert len(self.unnarrow_data) == 0

    def narrow(self):
        assert len(self.unnarrow_data) == 0, "attempting to narrow narrowed rollouts"

        if self.step == 0:  # we're actually done
            return

        for sensor in self.observations:
            self.unnarrow_data["observations"][sensor] = self.observations[sensor]
            self.observations[sensor] = self.observations[sensor].narrow(0, 0, self.step + 1)

        self.unnarrow_data["recurrent_hidden_states"] = self.recurrent_hidden_states
        self.recurrent_hidden_states = self.recurrent_hidden_states.narrow(0, 0, self.step + 1)

        self.unnarrow_data["actions"] = self.actions
        self.actions = self.actions.narrow(0, 0, self.step)

        self.unnarrow_data["prev_actions"] = self.prev_actions
        self.prev_actions = self.prev_actions.narrow(0, 0, self.step + 1)

        self.unnarrow_data["action_log_probs"] = self.action_log_probs
        self.action_log_probs = self.action_log_probs.narrow(0, 0, self.step)

        self.unnarrow_data["value_preds"] = self.value_preds
        self.value_preds = self.value_preds.narrow(0, 0, self.step)

        self.unnarrow_data["rewards"] = self.rewards
        self.rewards = self.rewards.narrow(0, 0, self.step)

        self.unnarrow_data["masks"] = self.masks
        self.masks = self.masks.narrow(0, 0, self.step + 1)

        self.unnarrow_data["num_steps"] = self.num_steps
        self.num_steps = self.step

    def unnarrow(self):
        assert len(self.unnarrow_data) > 0, "attempting to unnarrow unnarrowed rollouts"

        for sensor in self.observations:
            self.observations[sensor] = self.unnarrow_data["observations"][sensor]
            del self.unnarrow_data["observations"][sensor]

        assert len(self.unnarrow_data["observations"]) == 0, "unnarrow_data contains observations {}".format(self.unnarrow_data["observations"])
        del self.unnarrow_data["observations"]

        self.recurrent_hidden_states = self.unnarrow_data["recurrent_hidden_states"]
        del self.unnarrow_data["recurrent_hidden_states"]

        self.actions = self.unnarrow_data["actions"]
        del self.unnarrow_data["actions"]

        self.prev_actions = self.unnarrow_data["prev_actions"]
        del self.unnarrow_data["prev_actions"]

        self.action_log_probs = self.unnarrow_data["action_log_probs"]
        del self.unnarrow_data["action_log_probs"]

        self.value_preds = self.unnarrow_data["value_preds"]
        del self.unnarrow_data["value_preds"]

        self.rewards = self.unnarrow_data["rewards"]
        del self.unnarrow_data["rewards"]

        self.masks = self.unnarrow_data["masks"]
        del self.unnarrow_data["masks"]

        self.num_steps = self.unnarrow_data["num_steps"]
        del self.unnarrow_data["num_steps"]

        assert len(self.unnarrow_data) == 0

    def after_update(self):
        assert self.step == 0, "wrong number of steps {} in rollouts storage with capacity {}".format(self.step, self.num_steps)

        for sensor in self.observations:
            self.observations[sensor][0][0].copy_(self.observations[sensor][0][-1])

        for name in self.memory:
            self.memory[name][0][0].copy_(self.memory[name][0][-1])

        self.masks[0].copy_(self.masks[-1])
        self.prev_actions[0].copy_(self.prev_actions[-1])

        if len(self.unnarrow_data) > 0:
            self.unnarrow()

<<<<<<< HEAD
    def compute_returns(self, next_value: torch.Tensor, use_gae: bool, gamma: float, tau: float):
=======
    def compute_returns(self, next_value, use_gae, gamma, tau):
>>>>>>> 16bc055b
        if use_gae:
            self.value_preds[-1] = next_value
            gae = 0
            for step in reversed(range(self.rewards.size(0))):
                delta = (
                    self.rewards[step]
                    + gamma * self.value_preds[step + 1] * self.masks[step + 1]
                    - self.value_preds[step]
                )
                gae = delta + gamma * tau * self.masks[step + 1] * gae
                self.returns[step] = gae + self.value_preds[step]
        else:
            self.returns[-1] = next_value
            for step in reversed(range(self.rewards.size(0))):
                self.returns[step] = (
                    self.returns[step + 1] * gamma * self.masks[step + 1]
                    + self.rewards[step]
                )

    def recurrent_generator(self, advantages: torch.Tensor, num_mini_batch: int):
        normalized_advantages = (advantages - advantages.mean()) / (
            advantages.std() + 1e-5
        )

        num_processes = self.rewards.size(1)
        assert num_processes >= num_mini_batch, (
            "The number of processes ({}) "
            "must be greater than or equal to the number of "
            "mini batches ({}).".format(num_processes, num_mini_batch)
        )

        inds = np.round(
            np.linspace(0, num_processes, num_mini_batch + 1, endpoint=True)
        ).astype(np.int32)
        pairs = list(zip(inds[:-1], inds[1:]))
        random.shuffle(pairs)

        for start_ind, end_ind in pairs:
            observations_batch = defaultdict(list)
            memory_batch = defaultdict(list)

            actions_batch = []
            prev_actions_batch = []
            value_preds_batch = []
            return_batch = []
            masks_batch = []
            old_action_log_probs_batch = []
            adv_targ = []
            norm_adv_targ = []

            for ind in range(start_ind, end_ind):
                for sensor in self.observations:
                    observations_batch[sensor].append(
                        self.observations[sensor][0][:-1, ind]
                    )

                # recurrent_hidden_states_batch.append(
                #     self.recurrent_hidden_states[0, :, ind]
                # )
                for name in self.memory:
                    memory_batch[name].append(
                        self.memory[name][0].index_select(
                            dim=self.memory[name][1],
                            index=torch.as_tensor([ind], dtype=torch.int64, device=self.memory[name][0].device)
                        ).squeeze(self.memory[name][1])[0, ...],
                    )

                actions_batch.append(self.actions[:, ind])
                prev_actions_batch.append(self.prev_actions[:-1, ind])
                value_preds_batch.append(self.value_preds[:-1, ind])
                return_batch.append(self.returns[:-1, ind])
                masks_batch.append(self.masks[:-1, ind])
                old_action_log_probs_batch.append(self.action_log_probs[:, ind])

                adv_targ.append(advantages[:, ind])
                norm_adv_targ.append(normalized_advantages[:, ind])

            T, N = self.num_steps, end_ind - start_ind

            # These are all tensors of size (T, N, -1)
            for sensor in observations_batch:
                # noinspection PyTypeChecker
                observations_batch[sensor] = torch.stack(observations_batch[sensor], 1)  # new sampler dimension

            actions_batch = torch.stack(actions_batch, 1)
            prev_actions_batch = torch.stack(prev_actions_batch, 1)
            value_preds_batch = torch.stack(value_preds_batch, 1)
            return_batch = torch.stack(return_batch, 1)
            masks_batch = torch.stack(masks_batch, 1)
            old_action_log_probs_batch = torch.stack(old_action_log_probs_batch, 1)
            adv_targ = torch.stack(adv_targ, 1)
            norm_adv_targ = torch.stack(norm_adv_targ, 1)

            # # States is just a (num_recurrent_layers, N, -1) tensor
            # recurrent_hidden_states_batch = torch.stack(
            #     recurrent_hidden_states_batch, 1
            # )
            for name in memory_batch:
                # noinspection PyTypeChecker
                memory_batch[name] = torch.stack(memory_batch[name], self.memory[name][1] - 1)  # actor-critic sampler axis

            # Flatten the (T, N, ...) tensors to (T * N, ...)
            for sensor in observations_batch:
                # noinspection PyTypeChecker
                observations_batch[sensor] = self._flatten_helper(
                    t=T,
                    n=N,
                    tensor=typing.cast(torch.Tensor, observations_batch[sensor]),
                )

            actions_batch = self._flatten_helper(T, N, actions_batch)
            prev_actions_batch = self._flatten_helper(T, N, prev_actions_batch)
            value_preds_batch = self._flatten_helper(T, N, value_preds_batch)
            return_batch = self._flatten_helper(T, N, return_batch)
            masks_batch = self._flatten_helper(T, N, masks_batch)
            old_action_log_probs_batch = self._flatten_helper(
                T, N, old_action_log_probs_batch
            )
            adv_targ = self._flatten_helper(T, N, adv_targ)
            norm_adv_targ = self._flatten_helper(T, N, norm_adv_targ)

            yield {
<<<<<<< HEAD
                "observations": self.unflatten_batch(observations_batch, "observations"),
                # "recurrent_hidden_states": recurrent_hidden_states_batch,
                "memory": self.unflatten_batch(memory_batch, "memory"),
=======
                "observations": self.unflatten_spaces(observations_batch),
                "recurrent_hidden_states": recurrent_hidden_states_batch,
>>>>>>> 16bc055b
                "actions": actions_batch,
                "prev_actions": prev_actions_batch,
                "values": value_preds_batch,
                "returns": return_batch,
                "masks": masks_batch,
                "old_action_log_probs": old_action_log_probs_batch,
                "adv_targ": adv_targ,
                "norm_adv_targ": norm_adv_targ,
            }

<<<<<<< HEAD
    def unflatten_batch(self, flattened_batch: Dict, storage_type: str):
        def ddict2dict(d: Dict):
=======
    def unflatten_spaces(self, observations):
        def ddict2dict(d):
>>>>>>> 16bc055b
            for k, v in d.items():
                if isinstance(v, dict):
                    d[k] = ddict2dict(v)
            return dict(d)

<<<<<<< HEAD
        if storage_type == "memory":
            if len(flattened_batch) == 1:
                key = list(flattened_batch.keys())[0]
                if key == self.DEFAULT_RNN_MEMORY_NAME:
                    return flattened_batch[key]

        nested_dict = lambda: defaultdict(nested_dict)
        result = nested_dict()
        for name in flattened_batch:
            # if name not in self.flattened_spaces[storage_type]:
            #     result[name] = flattened_batch[name]
            # else:
            #     full_path = self.flattened_spaces[storage_type][name]
            #     cur_dict = result
            #     for part in full_path[:-1]:
            #         cur_dict = cur_dict[part]
            #     cur_dict[full_path[-1]] = flattened_batch[name]
            full_path = self.flattened_spaces[storage_type][name]
            cur_dict = result
            for part in full_path[:-1]:
                cur_dict = cur_dict[part]
            if storage_type == "observations":
                cur_dict[full_path[-1]] = flattened_batch[name]
            else:  # memory
                cur_dict[full_path[-1]] = (flattened_batch[name], self.memory[name][1] - 1)
        return ddict2dict(result) if storage_type == "observations" else Memory(result)

    def pick_step(self, step: int, storage_type: str) -> Dict[str, Union[Dict, torch.Tensor]]:
        storage = getattr(self, storage_type)
        batch = {key: storage[key][0][step] for key in storage}
        return self.unflatten_batch(batch, storage_type)

    def pick_observation_step(self, step: int) -> Dict[str, Union[Dict, torch.Tensor]]:
        # observations_batch = {sensor: self.observations[sensor][step] for sensor in self.observations}
        # return self.unflatten_spaces(observations_batch)
        return self.pick_step(step, "observations")

    def pick_memory_step(self, step: int) -> Dict[str, Union[Dict, torch.Tensor]]:
        # memory_batch = {name: self.memory[name][step] for name in self.observations}
        # return self.unflatten_spaces(observations_batch)
        return self.pick_step(step, "memory")
=======
        nested_dict = lambda: defaultdict(nested_dict)
        result = nested_dict()
        for name in observations:
            if name not in self.flattened_spaces:
                result[name] = observations[name]
            else:
                full_path = self.flattened_spaces[name]
                cur_dict = result
                for part in full_path[:-1]:
                    cur_dict = cur_dict[part]
                cur_dict[full_path[-1]] = observations[name]
        return ddict2dict(result)

    def pick_observation_step(self, step: int) -> Dict[str, Union[Dict, torch.Tensor]]:
        observations_batch = {sensor: self.observations[sensor][step] for sensor in self.observations}
        return self.unflatten_spaces(observations_batch)
>>>>>>> 16bc055b

    @staticmethod
    def _flatten_helper(t: int, n: int, tensor: torch.Tensor) -> torch.Tensor:
        """Given a tensor of size (t, n, ..), flatten it to size (t*n, ...).

        Args:
            t: first dimension of tensor.
            n: second dimension of tensor.
            tensor: target tensor to be flattened.

        Returns:
            flattened tensor of size (t*n, ...)
        """
        return tensor.view(t * n, *tensor.size()[2:])<|MERGE_RESOLUTION|>--- conflicted
+++ resolved
@@ -4,11 +4,7 @@
 import random
 from collections import defaultdict
 import typing
-<<<<<<< HEAD
 from typing import Union, List, Dict, Tuple, Optional, DefaultDict, Sequence
-=======
-from typing import Union, List, Dict
->>>>>>> 16bc055b
 
 import torch
 import numpy as np
@@ -27,20 +23,11 @@
 
     def __init__(
         self,
-<<<<<<< HEAD
         num_steps: int,
         num_processes: int,
         actor_critic: ActorCriticModel,
         *args,
         **kwargs,
-=======
-        num_steps,
-        num_processes,
-        action_space,
-        recurrent_hidden_state_size,
-        num_recurrent_layers=1,
-        flatten_separator='._AUTOFLATTEN_.'
->>>>>>> 16bc055b
     ):
         self.num_steps = num_steps
 
@@ -78,12 +65,9 @@
 
         self.masks = torch.ones(num_steps + 1, num_processes, 1)
 
-<<<<<<< HEAD
-=======
         self.flattened_spaces: Dict[str, List[str]] = dict()
 
         self.num_steps = num_steps
->>>>>>> 16bc055b
         self.step = 0
         self.flatten_separator = flatten_separator
 
@@ -130,7 +114,6 @@
         self.prev_actions = self.prev_actions.to(device)
         self.masks = self.masks.to(device)
 
-<<<<<<< HEAD
     def rnn_to_memory(self, rnn: torch.Tensor):
         return Memory([(self.DEFAULT_RNN_MEMORY_NAME, (rnn, self.DEFAULT_RNN_MEMORY_SAMPLER_AXIS))])
 
@@ -207,48 +190,11 @@
                         .repeat(
                             self.num_steps + 1,  # valid for both observations and memory
                             *(1 for _ in range(len(current_data.shape))),
-=======
-    def flatten_spaces(self, observations: Dict[str, Union[torch.Tensor, Dict]]) -> Dict[str, torch.Tensor]:
-        def recursive_flatten(obs: Dict[str, Union[torch.Tensor, Dict]], res: Dict[str, torch.Tensor],
-                              prefix: str='', flatten_sep=self.flatten_separator) -> None:
-            for sensor in obs:
-                if not torch.is_tensor(obs[sensor]):
-                    recursive_flatten(
-                        obs[sensor], res, prefix=prefix + sensor + flatten_sep
-                    )
-                else:
-                    sensor_name = prefix + sensor
-                    res[sensor_name] = obs[sensor]
-        flattened_obs = {}
-        recursive_flatten(observations, flattened_obs)
-        return flattened_obs
-
-    def insert_initial_observations(self, observations: Dict[str, Union[torch.Tensor, Dict]], prefix: str='',
-                                    path: List[str]=[], time_step: int=0):
-        for sensor in observations:
-            if not torch.is_tensor(observations[sensor]):
-                self.insert_initial_observations(
-                    observations[sensor],
-                    prefix=prefix + sensor + self.flatten_separator,
-                    path=path + [sensor],
-                    time_step=time_step
-                )
-            else:
-                sensor_name = prefix + sensor
-                if sensor_name not in self.observations:
-                    self.observations[sensor_name] = (
-                        torch.zeros_like(observations[sensor])
-                        .unsqueeze(0)
-                        .repeat(
-                            self.num_steps + 1,
-                            *(1 for _ in range(len(observations[sensor].shape))),
->>>>>>> 16bc055b
                         )
                         .to(
                             "cpu"
                             if self.actions.get_device() < 0
                             else self.actions.get_device()
-<<<<<<< HEAD
                         ),
                         sampler_axis
                     )
@@ -262,17 +208,6 @@
                     self.reverse_flattened_spaces[storage_name][tuple(path + [name])] = flatten_name
 
                 storage[flatten_name][0][time_step].copy_(current_data)
-=======
-                        )
-                    )
-
-                    if len(path) > 0:
-                        assert sensor_name not in self.flattened_spaces,\
-                            "new flattened name {} already existing in flattened spaces".format(sensor_name)
-                        self.flattened_spaces[sensor_name] = path + [sensor]
-
-                self.observations[sensor_name][time_step].copy_(observations[sensor])
->>>>>>> 16bc055b
 
     def insert(
         self,
@@ -287,7 +222,6 @@
     ):
         assert len(args) == 0
 
-<<<<<<< HEAD
         self.insert_observations(observations, time_step=self.step + 1)
 
         # Support for single RNN memory
@@ -295,10 +229,6 @@
             memory = self.rnn_to_memory(memory)
 
         self.insert_memory(memory, time_step=self.step + 1)
-=======
-        # self.insert_observations(observations)
-        self.insert_initial_observations(observations, time_step=self.step + 1)
->>>>>>> 16bc055b
 
         self.actions[self.step].copy_(actions)
         self.prev_actions[self.step + 1].copy_(actions)
@@ -473,11 +403,7 @@
         if len(self.unnarrow_data) > 0:
             self.unnarrow()
 
-<<<<<<< HEAD
     def compute_returns(self, next_value: torch.Tensor, use_gae: bool, gamma: float, tau: float):
-=======
-    def compute_returns(self, next_value, use_gae, gamma, tau):
->>>>>>> 16bc055b
         if use_gae:
             self.value_preds[-1] = next_value
             gae = 0
@@ -600,14 +526,9 @@
             norm_adv_targ = self._flatten_helper(T, N, norm_adv_targ)
 
             yield {
-<<<<<<< HEAD
                 "observations": self.unflatten_batch(observations_batch, "observations"),
                 # "recurrent_hidden_states": recurrent_hidden_states_batch,
                 "memory": self.unflatten_batch(memory_batch, "memory"),
-=======
-                "observations": self.unflatten_spaces(observations_batch),
-                "recurrent_hidden_states": recurrent_hidden_states_batch,
->>>>>>> 16bc055b
                 "actions": actions_batch,
                 "prev_actions": prev_actions_batch,
                 "values": value_preds_batch,
@@ -618,19 +539,13 @@
                 "norm_adv_targ": norm_adv_targ,
             }
 
-<<<<<<< HEAD
     def unflatten_batch(self, flattened_batch: Dict, storage_type: str):
         def ddict2dict(d: Dict):
-=======
-    def unflatten_spaces(self, observations):
-        def ddict2dict(d):
->>>>>>> 16bc055b
             for k, v in d.items():
                 if isinstance(v, dict):
                     d[k] = ddict2dict(v)
             return dict(d)
 
-<<<<<<< HEAD
         if storage_type == "memory":
             if len(flattened_batch) == 1:
                 key = list(flattened_batch.keys())[0]
@@ -672,24 +587,6 @@
         # memory_batch = {name: self.memory[name][step] for name in self.observations}
         # return self.unflatten_spaces(observations_batch)
         return self.pick_step(step, "memory")
-=======
-        nested_dict = lambda: defaultdict(nested_dict)
-        result = nested_dict()
-        for name in observations:
-            if name not in self.flattened_spaces:
-                result[name] = observations[name]
-            else:
-                full_path = self.flattened_spaces[name]
-                cur_dict = result
-                for part in full_path[:-1]:
-                    cur_dict = cur_dict[part]
-                cur_dict[full_path[-1]] = observations[name]
-        return ddict2dict(result)
-
-    def pick_observation_step(self, step: int) -> Dict[str, Union[Dict, torch.Tensor]]:
-        observations_batch = {sensor: self.observations[sensor][step] for sensor in self.observations}
-        return self.unflatten_spaces(observations_batch)
->>>>>>> 16bc055b
 
     @staticmethod
     def _flatten_helper(t: int, n: int, tensor: torch.Tensor) -> torch.Tensor:
