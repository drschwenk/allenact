"""Defines the reinforcement learning `OnPolicyRLEngine`."""
import glob
import os
import queue
import random
import shutil
import sys
import time
import traceback
import typing
import warnings
from multiprocessing.context import BaseContext
from typing import Optional, Any, Dict, Union, List, Tuple
import logging
import json
from collections import OrderedDict

import torch
import torch.distributions
import torch.multiprocessing as mp
import torch.nn as nn
import torch.optim
from setproctitle import setproctitle as ptitle
from torch import optim
from torch.optim.lr_scheduler import _LRScheduler
import numpy as np

from onpolicy_sync.losses.abstract_loss import AbstractActorCriticLoss
from onpolicy_sync.storage import RolloutStorage
from onpolicy_sync.vector_sampled_tasks import VectorSampledTasks
from rl_base.experiment_config import ExperimentConfig
from utils.experiment_utils import (
    ScalarMeanTracker,
    LinearDecay,
    set_deterministic_cudnn,
    set_seed,
    Builder,
    TrainingPipeline,
    PipelineStage,
)
from utils.tensor_utils import batch_observations, SummaryWriter, tensor_to_video

LOGGER = logging.getLogger("embodiedrl")


def validate(
    config: ExperimentConfig,
    output_dir: str,
    read_from_parent: mp.Queue,
    write_to_parent: mp.Queue,
    seed: Optional[int] = None,
    deterministic_cudnn: bool = False,
    mp_ctx: Optional[BaseContext] = None,
):
    ptitle("Validation")
    evaluator = OnPolicyValidator(
        config=config,
        output_dir=output_dir,
        seed=seed,
        deterministic_cudnn=deterministic_cudnn,
        mp_ctx=mp_ctx,
    )
    evaluator.process_checkpoints(read_from_parent, write_to_parent)


class OnPolicyRLEngine(object):
    """The reinforcement learning primary controller.

    This `OnPolicyRLEngine` class handles all training, validation, and testing as
    well as logging and checkpointing. You are not expected to
    instantiate this class yourself, instead you should define an
    experiment which will then be used to instantiate an `OnPolicyRLEngine` and
    perform any desired tasks.
    """

    def __init__(
        self,
        config: ExperimentConfig,
        output_dir: str,
        loaded_config_src_files: Optional[Dict[str, Tuple[str, str]]],
        seed: Optional[int] = None,
        mode: str = "train",
        deterministic_cudnn: bool = False,
        mp_ctx: Optional[BaseContext] = None,
        extra_tag: str = "",
    ):
        """Initializer.

        # Parameters

        config : The ExperimentConfig defining the experiment to run.
        output_dir : Root directory at which checkpoints and logs should be saved.
        loaded_config_src_files : Paths to source config files used to create the experiment.
        seed : Seed used to encourage deterministic behavior (it is difficult to ensure
            completely deterministic behavior due to CUDA issues and nondeterminism
            in environments).
        mode : "train", "valid", or "test".
        deterministic_cudnn : Whether or not to use deterministic cudnn. If `True` this may lower
            training performance this is necessary (but not sufficient) if you desire
            deterministic behavior.
        extra_tag : An additional label to add to the experiment when saving tensorboard logs.
        """
        self.deterministic_cudnn = deterministic_cudnn
        self.seed = seed
        self.mode = mode.lower()
        assert self.mode in [
            "train",
            "valid",
            "test",
        ], "Only train, valid, test modes supported"

        self.training_pipeline: TrainingPipeline = config.training_pipeline()
        self.machine_params = config.machine_params(self.mode)

        self.device = "cpu"
        if len(self.machine_params["gpu_ids"]) > 0:
            if not torch.cuda.is_available():
                LOGGER.warning(
                    "Warning: no CUDA devices available for gpu ids {}".format(
                        self.machine_params["gpu_ids"]
                    )
                )
            else:
                self.device = "cuda:%d" % self.machine_params["gpu_ids"][0]
                torch.cuda.set_device(self.device)  # type: ignore

        if self.deterministic_cudnn:
            set_deterministic_cudnn()

        if self.seed is not None:
            set_seed(self.seed)

        self.observation_set = None
        if "observation_set" in self.machine_params:
            self.observation_set = self.machine_params["observation_set"].to(
                self.device
            )
            self.actor_critic = config.create_model(
                observation_set=self.observation_set
            ).to(self.device)
        else:
            self.actor_critic = config.create_model().to(self.device)

        self.optimizer: Optional[optim.Optimizer] = None  # type: ignore
        self.lr_scheduler: Optional[optim.lr_scheduler._LRScheduler] = None
        if mode == "train":
            self.optimizer = self.training_pipeline.optimizer_builder(
                params=[p for p in self.actor_critic.parameters() if p.requires_grad]
            )

            if self.training_pipeline.lr_scheduler_builder is not None:
                self.lr_scheduler = self.training_pipeline.lr_scheduler_builder(
                    optimizer=self.optimizer
                )

        self._vector_tasks: Optional[VectorSampledTasks] = None

        self.output_dir = output_dir
        self.models_folder: Optional[str] = None

        self.configs_folder = os.path.join(output_dir, "used_configs")
        os.makedirs(self.configs_folder, exist_ok=True)
        if mode == "train":
            for file in loaded_config_src_files:
                base, module = loaded_config_src_files[file]
                parts = module.split(".")
                src_file = os.path.sep.join([base] + parts) + ".py"
                dst_file = (
                    os.path.join(self.configs_folder, os.path.join(*parts[1:])) + ".py"
                )
                os.makedirs(os.path.dirname(dst_file), exist_ok=True)
                shutil.copy(src_file, dst_file)

        self.log_writer: Optional[SummaryWriter] = None

        self.scalars = ScalarMeanTracker()

        self.total_updates = 0
        self.pipeline_stage = 0
        self.rollout_count = 0
        self.backprop_count = 0
        self.step_count = 0
        self.total_steps = 0
        self.last_log = 0
        self.last_save = 0

        # Fields defined when running setup_stage.
        # TODO: Lets encapsulate these better, perhaps in named
        #   tuple like data structure with sensible defaults.
        self.losses: Optional[Dict[str, AbstractActorCriticLoss]] = None
        self.loss_weights: Optional[Dict[str, float]] = None
        self.stage_task_steps: Optional[int] = None
        self.steps_in_rollout: Optional[int] = None
        self.update_epochs: Optional[int] = None
        self.update_mini_batches: Optional[int] = None
        self.num_rollouts: Optional[int] = None
        self.gamma: Optional[float] = None
        self.use_gae: Optional[bool] = None
        self.gae_lambda: Optional[float] = None
        self.max_grad_norm: Optional[float] = None
        self.advance_scene_rollout_period: Optional[int] = None
        self.teacher_forcing: Optional[LinearDecay] = None
        self.local_start_time_str: Optional[str] = None
        self.deterministic_agent: Optional[bool] = None
        self.eval_process: Optional[mp.Process] = None

        self.experiment_name = config.tag()

        self.save_interval = self.training_pipeline.save_interval
        self.log_interval = self.training_pipeline.log_interval
        self.num_processes = self.machine_params["nprocesses"]

        self.config = config
        self.extra_tag = extra_tag

        self.write_to_eval = None
        self.mp_ctx: Optional[BaseContext] = mp_ctx
        if self.mode == "train":
            self.mp_ctx = self.vector_tasks.mp_ctx
            if self.config.machine_params("valid")["nprocesses"] <= 0:
                print(
                    "No processes allocated to validation, no validation will be run."
                )
            else:
                self.write_to_eval = self.mp_ctx.Queue()
                self.eval_process = self.mp_ctx.Process(  # type: ignore
                    target=validate,
                    args=(
                        self.config,
                        self.output_dir,
                        self.write_to_eval,
                        self.vector_tasks.metrics_out_queue,
                        self.seed,
                        self.deterministic_cudnn,
                        self.mp_ctx,
                    ),
                )
                self.eval_process.start()

        self._is_closed: bool = False

    @property
    def vector_tasks(self):
        if self._vector_tasks is None:
            seeds = self.worker_seeds(
                self.machine_params["nprocesses"], initial_seed=self.seed
            )
            self._vector_tasks = VectorSampledTasks(
                make_sampler_fn=self.config.make_sampler_fn,
                sampler_fn_args=self.get_sampler_fn_args(self.config, seeds),
                multiprocessing_start_method="forkserver"
                if self.mp_ctx is None
                else None,
                mp_ctx=self.mp_ctx,
            )
        return self._vector_tasks

    @staticmethod
    def worker_seeds(nprocesses: int, initial_seed: Optional[int]) -> List[int]:
        """Create a collection of seeds for workers."""
        if initial_seed is not None:
            rstate = random.getstate()
            random.seed(initial_seed)
        seeds = [random.randint(0, 2 ** (31) - 1) for _ in range(nprocesses)]
        if initial_seed is not None:
            random.setstate(rstate)
        return seeds

    def get_sampler_fn_args(
        self, config: ExperimentConfig, seeds: Optional[List[int]] = None
    ):
        devices = (
            self.machine_params["sampler_devices"]
            if "sampler_devices" in self.machine_params
            else self.machine_params["gpu_ids"]
        )

        if self.mode == "train":
            fn = config.train_task_sampler_args
        elif self.mode == "valid":
            fn = config.valid_task_sampler_args
        elif self.mode == "test":
            fn = config.test_task_sampler_args
        else:
            raise NotImplementedError(
                "self.mode must be one of `train`, `valid` or `test`."
            )

        return [
            fn(
                process_ind=it,
                total_processes=self.machine_params["nprocesses"],
            )
            for it in range(self.machine_params["nprocesses"])
        ]

    def checkpoint_save(self) -> str:
        self.models_folder = os.path.join(
            self.output_dir, "checkpoints", self.local_start_time_str
        )
        os.makedirs(self.models_folder, exist_ok=True)

        if self.seed is not None:
            self.seed = self.worker_seeds(1, None)[0]
            set_seed(self.seed)

            seeds = self.worker_seeds(self.num_processes, None)
            self.vector_tasks.set_seeds(seeds)

        model_path = os.path.join(
            self.models_folder,
            "exp_{}__time_{}__stage_{:02d}__steps_{:012d}__seed_{}.pt".format(
                self.experiment_name,
                self.local_start_time_str,
                self.pipeline_stage,
                self.total_steps + self.step_count,
                self.seed,
            ),
        )

        save_dict = {
            "total_updates": self.total_updates,
            "total_steps": self.total_steps,
            "pipeline_stage": self.pipeline_stage,
            "rollout_count": self.rollout_count,
            "backprop_count": self.backprop_count,
            "step_count": self.step_count,
            "local_start_time_str": self.local_start_time_str,
            "optimizer_state_dict": self.optimizer.state_dict(),  # type: ignore
            "model_state_dict": self.actor_critic.state_dict(),
            "trainer_seed": self.seed,
            "extra_tag": self.extra_tag,
        }

        if self.seed is not None:
            save_dict["worker_seeds"] = seeds

        if self.lr_scheduler is not None:
            save_dict["scheduler_state"] = typing.cast(
                _LRScheduler, self.lr_scheduler
            ).state_dict()

        torch.save(save_dict, model_path)
        return model_path

    def checkpoint_load(self, ckpt: Union[str, Dict[str, Any]], verbose=False) -> None:
        if isinstance(ckpt, str):
            if verbose:
                print("Loading checkpoint from %s" % ckpt)
            # Map location CPU is almost always better than mapping to a CUDA device.
            ckpt = torch.load(ckpt, map_location="cpu")

        ckpt = typing.cast(
            Dict[
                str, Union[Dict[str, Any], torch.Tensor, float, int, str, typing.List]
            ],
            ckpt,
        )

        self.actor_critic.load_state_dict(ckpt["model_state_dict"])
        self.step_count = ckpt["step_count"]  # type: ignore
        self.total_steps = ckpt["total_steps"]  # type: ignore

        if self.mode == "train":
            self.optimizer.load_state_dict(ckpt["optimizer_state_dict"])  # type: ignore
            self.backprop_count = ckpt["backprop_count"]  # type: ignore
            self.rollout_count = ckpt["rollout_count"]  # type: ignore
            self.pipeline_stage = ckpt["pipeline_stage"]  # type: ignore
            self.total_updates = ckpt["total_updates"]  # type: ignore
            self.local_start_time_str = typing.cast(str, ckpt["local_start_time_str"])
            self.seed = typing.cast(int, ckpt["trainer_seed"])
            if self.seed is not None:
                set_seed(self.seed)
                seeds = self.worker_seeds(self.num_processes, None)
                assert (
                    seeds == ckpt["worker_seeds"]
                ), "worker seeds not matching stored seeds"
                self.vector_tasks.set_seeds(seeds)
            if self.lr_scheduler is not None:
                self.lr_scheduler.load_state_dict(ckpt["scheduler_state"])  # type: ignore

            self.extra_tag = typing.cast(
                str,
                ckpt["extra_tag"]
                if (
                    "extra_tag" in ckpt
                    and ckpt["extra_tag"] != ""
                    and self.extra_tag == ""
                )
                else self.extra_tag,
            )

    def process_eval_metrics(self, count=-1):
        unused = []
        used = []
        while (not self.vector_tasks.metrics_out_queue.empty()) or (count > 0):
            try:
                if count < 0:
                    metric = self.vector_tasks.metrics_out_queue.get_nowait()
                else:
                    metric = self.vector_tasks.metrics_out_queue.get(timeout=1)
                if (
                    isinstance(metric, tuple) and metric[0] == "test_metrics"
                ):  # queue reused for test
                    unused.append(metric)
                else:
                    self.scalars.add_scalars(
                        {k: v for k, v in metric.items() if k != "task_info"}
                    )
                    used.append(metric)
                    count -= 1
            except queue.Empty:
                pass

        for item in unused:
            self.vector_tasks.metrics_out_queue.put(item)

        return self.scalars.pop_and_reset(), used

    def log(self, count=-1):
        train_metrics = []
        losses = []
        teachers = []
        while (not self.vector_tasks.metrics_out_queue.empty()) or (count > 0):
            try:
                if count < 0:
                    metric = self.vector_tasks.metrics_out_queue.get_nowait()
                else:
                    metric = self.vector_tasks.metrics_out_queue.get(timeout=1)
                    count -= 1
                if isinstance(metric, tuple):
                    pkg_type, info = metric
                    if pkg_type in ["valid_metrics", "test_metrics"]:
                        mode = pkg_type.split("_")[0]
                        scalars, render = info
                        metrics = OrderedDict(
                            sorted(
                                [(k, v) for k, v in scalars.items()], key=lambda x: x[0]
                            )
                        )

                        message = ["{}".format(mode)]
                        add_step = True
                        for k in metrics:
                            if add_step:
                                metrics_steps = metrics[k][1]
                                message += ["{} steps:".format(metrics_steps)]
                                add_step = False
                            self.log_writer.add_scalar(
                                "{}/".format(mode) + k, metrics[k][0], metrics_steps,
                            )
                            message += [k + " {}".format(metrics[k][0])]
                        LOGGER.info(" ".join(message))

                        if render is not None:
                            self.log_writer.add_vid(
                                "{}/agent_view".format(mode), render, metrics_steps,
                            )
                    else:
                        if pkg_type == "update_package":
                            cscalars = {
                                "total_loss": info["total_loss"],
                            }
                            if "lr" in info:
                                cscalars["lr"] = info["lr"]
                            for loss in info["losses"]:
                                lossname = loss[:-5] if loss.endswith("_loss") else loss
                                for scalar in info["losses"][loss]:
                                    cscalars["/".join([lossname, scalar])] = info[
                                        "losses"
                                    ][loss][scalar]
                            losses.append(cscalars)
                        elif pkg_type == "teacher_package":
                            cscalars = {k: v for k, v in info.items()}
                            teachers.append(cscalars)
                        else:
                            LOGGER.warning("Unknown info package {}".format(info))
                else:
                    train_metrics.append(metric)
            except queue.Empty:
                pass

        for metric in train_metrics:
            self.scalars.add_scalars(
                OrderedDict(
                    sorted(
                        [(k, v) for k, v in metric.items() if k != "task_info"],
                        key=lambda x: x[0],
                    )
                )
            )
        for loss in losses:
            self.scalars.add_scalars(
                OrderedDict(
                    sorted(
                        [(k, v) for k, v in loss.items() if k != "task_info"],
                        key=lambda x: x[0],
                    )
                )
            )
        for teacher in teachers:
            self.scalars.add_scalars(
                OrderedDict(
                    sorted(
                        [(k, v) for k, v in teacher.items() if k != "task_info"],
                        key=lambda x: x[0],
                    )
                )
            )

        tracked_means = self.scalars.pop_and_reset()
        message = ["train {} steps:".format(self.total_steps + self.step_count)]
        for k in tracked_means:
            self.log_writer.add_scalar(
                "train/" + k, tracked_means[k], self.total_steps + self.step_count,
            )
            message += [k + " {}".format(tracked_means[k])]
        if len(tracked_means) > 0:
            LOGGER.info(" ".join(message))

    def update(self, rollouts: RolloutStorage) -> None:
        advantages = rollouts.returns[:-1] - rollouts.value_preds[:-1]

        for e in range(self.update_epochs):
            data_generator = rollouts.recurrent_generator(
                advantages, self.update_mini_batches
            )

            for bit, batch in enumerate(data_generator):
                actor_critic_output, hidden_states = self.actor_critic(
                    batch["observations"],
                    batch["recurrent_hidden_states"],
                    batch["prev_actions"],
                    batch["masks"],
                )

                info: Dict[str, Any] = dict(
                    total_updates=self.total_updates,
                    backprop_count=self.backprop_count,
                    rollout_count=self.rollout_count,
                    epoch=e,
                    batch=bit,
                    losses={},
                )

                if self.lr_scheduler is not None:
                    info["lr"] = self.optimizer.param_groups[0]["lr"]  # type: ignore

                total_loss: Optional[torch.Tensor] = None
                for loss_name in self.losses:
                    loss, loss_weight = (
                        self.losses[loss_name],
                        self.loss_weights[loss_name],
                    )

                    current_loss, current_info = loss.loss(
                        step_count=self.step_count,
                        batch=batch,
                        actor_critic_output=actor_critic_output,
                    )
                    if total_loss is None:
                        total_loss = loss_weight * current_loss
                    else:
                        total_loss = total_loss + loss_weight * current_loss

                    info["losses"][loss_name] = current_info
                assert total_loss is not None, "No losses specified?"

                if isinstance(total_loss, torch.Tensor):
                    info["total_loss"] = total_loss.item()
                    self.vector_tasks.metrics_out_queue.put(("update_package", info))

                    self.optimizer.zero_grad()  # type: ignore
                    total_loss.backward()
                    nn.utils.clip_grad_norm_(
<<<<<<< HEAD
                        self.actor_critic.parameters(), self.max_grad_norm #, norm_type="inf"  # type: ignore
=======
                        self.actor_critic.parameters(), self.max_grad_norm,  # type: ignore
>>>>>>> a4ecd9ac
                    )
                    self.optimizer.step()  # type: ignore
                    self.backprop_count += 1
                else:
                    warnings.warn(
                        "Total loss ({}) was not a FloatTensor, it is a {}.".format(
                            total_loss, type(total_loss)
                        )
                    )

    def _preprocess_observations(self, batched_observations):
        if self.observation_set is None:
            return batched_observations
        return self.observation_set.get_observations(batched_observations)

    def apply_teacher_forcing(self, actions, step_observation):
        tf_mask_shape = step_observation["expert_action"].shape[:-1] + (1,)
        expert_actions = (
            step_observation["expert_action"].view(-1, 2)[:, 0].view(*tf_mask_shape)
        )
        expert_action_exists_mask = (
            step_observation["expert_action"].view(-1, 2)[:, 1].view(*tf_mask_shape)
        )
        teacher_forcing_mask = (
            torch.distributions.bernoulli.Bernoulli(
                torch.tensor(self.teacher_forcing(self.step_count))
            )
            .sample(tf_mask_shape)
            .long()
            .to(self.device)
        ) * expert_action_exists_mask
        actions = (
            teacher_forcing_mask * expert_actions + (1 - teacher_forcing_mask) * actions
        )

        return (
            actions,
            {"teacher_forcing_mask": teacher_forcing_mask},
        )

    def collect_rollout_step(self, rollouts: RolloutStorage, render=None):
        # sample actions
        with torch.no_grad():
            step_observation = {
                k: v[rollouts.step] for k, v in rollouts.observations.items()
            }

            actor_critic_output, recurrent_hidden_states = self.actor_critic(
                step_observation,
                rollouts.recurrent_hidden_states[rollouts.step],
                rollouts.prev_actions[rollouts.step],
                rollouts.masks[rollouts.step],
            )

        actions = (
            actor_critic_output.distributions.sample()
            if not self.deterministic_agent
            else actor_critic_output.distributions.mode()
        )

        if (
            self.teacher_forcing is not None
            and self.teacher_forcing(self.step_count) > 0
        ):
            actions, enforce_info = self.apply_teacher_forcing(
                actions, step_observation
            )
            teacher_force_info = {
                "teacher_ratio": enforce_info["teacher_forcing_mask"].sum().item()
                / actions.nelement(),
                "teacher_enforcing": self.teacher_forcing(self.step_count),
            }
            self.vector_tasks.metrics_out_queue.put(
                ("teacher_package", teacher_force_info)
            )

        if self.mode == "train":
            self.step_count += actions.nelement()

        outputs = self.vector_tasks.step([a[0].item() for a in actions])

        rewards: Union[List, torch.Tensor]
        observations, rewards, dones, infos = [list(x) for x in zip(*outputs)]

        rewards = torch.tensor(rewards, dtype=torch.float, device=self.device)
        rewards = rewards.unsqueeze(1)

        # If done then clean the history of observations.
        masks = torch.tensor(
            [[0.0] if done else [1.0] for done in dones],
            dtype=torch.float32,
            device=self.device,
        )

        npaused, keep, batch = self.remove_paused(observations)

        if render is not None and len(keep) > 0:
            render.append(self.vector_tasks.render(mode="rgb_array"))

        rollouts.reshape(keep)

        rollouts.insert(
            observations=self._preprocess_observations(batch)
            if len(keep) > 0
            else batch,
            recurrent_hidden_states=recurrent_hidden_states[:, keep],
            actions=actions[keep],
            action_log_probs=actor_critic_output.distributions.log_probs(actions)[keep],
            value_preds=actor_critic_output.values[keep],
            rewards=rewards[keep],
            masks=masks[keep],
        )

        return npaused

    def remove_paused(self, observations):
        paused, keep, running = [], [], []
        for it, obs in enumerate(observations):
            if obs is None:
                paused.append(it)
            else:
                keep.append(it)
                running.append(obs)

        for p in reversed(paused):
            self.vector_tasks.pause_at(p)

        batch = batch_observations(running, device=self.device)

        return len(paused), keep, batch

    def initialize_rollouts(self, rollouts, render: Optional[List[np.ndarray]] = None):
        observations = self.vector_tasks.get_observations()
        npaused, keep, batch = self.remove_paused(observations)
        if render is not None and len(keep) > 0:
            render.append(self.vector_tasks.render(mode="rgb_array"))
        rollouts.reshape(keep)
        rollouts.to(self.device)
        rollouts.insert_initial_observations(
            self._preprocess_observations(batch) if len(keep) > 0 else batch
        )
        return npaused

    def train(self, rollouts: RolloutStorage):
        self.initialize_rollouts(rollouts)

        while self.rollout_count < self.num_rollouts:
            for step in range(self.steps_in_rollout):
                self.collect_rollout_step(rollouts)

            with torch.no_grad():
                step_observation = {k: v[-1] for k, v in rollouts.observations.items()}

                actor_critic_output, _ = self.actor_critic(
                    step_observation,
                    rollouts.recurrent_hidden_states[-1],
                    rollouts.prev_actions[-1],
                    rollouts.masks[-1],
                )

            rollouts.compute_returns(
                actor_critic_output.values.detach(),
                self.use_gae,
                self.gamma,
                self.gae_lambda,
            )

            self.update(rollouts)
            rollouts.after_update()
            self.rollout_count += 1

            if self.lr_scheduler is not None:
                self.lr_scheduler.step(epoch=self.step_count + self.total_steps)

            if (
                self.step_count - self.last_log >= self.log_interval
                or self.rollout_count == self.num_rollouts
            ):
                self.log()
                self.last_log = self.step_count

            # save for every interval-th episode or for the last epoch
            if (
                self.save_interval > 0
                and (
                    self.step_count - self.last_save >= self.save_interval
                    or self.rollout_count == self.num_rollouts
                )
            ) and self.models_folder != "":
                model_path = self.checkpoint_save()
                if self.write_to_eval is not None:
                    self.write_to_eval.put(("eval", model_path))
                self.last_save = self.step_count

            if (self.advance_scene_rollout_period is not None) and (
                self.rollout_count % self.advance_scene_rollout_period == 0
            ):
                self.vector_tasks.next_task(force_advance_scene=True)
                self.initialize_rollouts(rollouts)

    def setup_stage(
        self,
        losses: Dict[str, AbstractActorCriticLoss],
        loss_weights: Dict[str, float],
        steps_in_rollout: int,
        stage_task_steps: int,
        update_epochs: int,
        update_mini_batches: int,
        gamma: float,
        use_gae: bool,
        gae_lambda: float,
        max_grad_norm: float,
        advance_scene_rollout_period: Optional[int] = None,
        teacher_forcing: Optional[LinearDecay] = None,
        deterministic_agent: bool = False,
    ):
        self.losses = losses
        self.loss_weights = loss_weights

        self.stage_task_steps = stage_task_steps
        self.steps_in_rollout = steps_in_rollout
        self.update_epochs = update_epochs
        self.update_mini_batches = update_mini_batches

        self.num_rollouts = (
            int(self.stage_task_steps) // self.steps_in_rollout
        ) // self.num_processes
        message = "Using %d rollouts, %d steps (from requested %d steps)" % (
            self.num_rollouts,
            self.num_rollouts * self.num_processes * self.steps_in_rollout,
            self.stage_task_steps,
        )
        LOGGER.info(message)

        self.gamma = gamma
        self.use_gae = use_gae
        self.gae_lambda = gae_lambda

        self.max_grad_norm = max_grad_norm

        self.advance_scene_rollout_period = advance_scene_rollout_period

        self.teacher_forcing = teacher_forcing

        self.deterministic_agent = deterministic_agent

    def _get_loss(self, loss_name) -> AbstractActorCriticLoss:
        assert (
            loss_name in self.training_pipeline.named_losses
        ), "undefined referenced loss"
        if isinstance(self.training_pipeline.named_losses[loss_name], Builder):
            return typing.cast(
                Builder[AbstractActorCriticLoss],
                self.training_pipeline.named_losses[loss_name],
            )()
        else:
            return typing.cast(
                AbstractActorCriticLoss, self.training_pipeline.named_losses[loss_name]
            )

    def _load_losses(self, stage: PipelineStage):
        stage_losses: Dict[str, AbstractActorCriticLoss] = {}
        for loss_name in stage.loss_names:
            stage_losses[loss_name] = self._get_loss(loss_name)

        loss_weights_list = (
            stage.loss_weights
            if stage.loss_weights is not None
            else [1.0] * len(stage.loss_names)
        )
        stage_loss_weights = {
            name: weight for name, weight in zip(stage.loss_names, loss_weights_list)
        }

        return stage_losses, stage_loss_weights

    def _stage_value(self, stage: PipelineStage, field: str, allow_none: bool = False):
        if hasattr(stage, field) and getattr(stage, field) is not None:
            return getattr(stage, field)

        if (
            hasattr(self.training_pipeline, field)
            and getattr(self.training_pipeline, field) is not None
        ):
            return getattr(self.training_pipeline, field)

        if field in self.machine_params:
            return self.machine_params[field]

        if allow_none:
            return None
        else:
            raise RuntimeError("missing value for {}".format(field))

    @property
    def log_writer_path(self) -> str:
        if self.extra_tag == "":
            return os.path.join(
                self.output_dir, "tb", self.experiment_name, self.local_start_time_str
            )
        else:
            return os.path.join(
                self.output_dir,
                "tb",
                self.experiment_name,
                self.extra_tag,
                self.local_start_time_str,
            )

    @property
    def metric_path(self) -> str:
        return os.path.join(
            self.output_dir, "metrics", self.experiment_name, self.local_start_time_str
        )

    def get_checkpoint_path(self, checkpoint_file_name: str) -> str:
        checkpoint_start_time = [
            s for s in checkpoint_file_name.split("__") if "time_" in s
        ][0].replace("time_", "")

        expected_path = os.path.join(
            self.output_dir, "checkpoints", checkpoint_start_time, checkpoint_file_name
        )
        if os.path.exists(expected_path):
            return expected_path
        else:
            print(
                (
                    "Could not find checkpoint with file name {}\n"
                    "under expected path {}.\n"
                    "Attempting to find the checkpoint elsewhere under the working directory.\n"
                ).format(checkpoint_file_name, expected_path)
            )

            ckpts = glob.glob("./**/{}".format(checkpoint_file_name), recursive=True)

            if len(ckpts) == 0:
                raise RuntimeError(
                    "Could not find {} anywhere"
                    " the working directory.".format(checkpoint_file_name)
                )
            elif len(ckpts) > 1:
                raise RuntimeError("Found too many checkpoint paths {}.".format(ckpts))
            else:
                return ckpts[0]

    def run_pipeline(self, checkpoint_file_name: Optional[str] = None):
        encountered_exception = False
        try:
            start_time = time.time()
            self.local_start_time_str = time.strftime(
                "%Y-%m-%d_%H-%M-%S", time.localtime(start_time)
            )
            self.log_writer = SummaryWriter(log_dir=self.log_writer_path)

            if checkpoint_file_name is not None:
                self.checkpoint_load(
                    self.get_checkpoint_path(checkpoint_file_name), verbose=True
                )

            for stage_num, stage in self.training_pipeline.iterator_starting_at(
                self.pipeline_stage
            ):
                assert stage_num == self.pipeline_stage

                self.last_log = self.step_count - self.log_interval
                self.last_save = self.step_count

                stage_losses, stage_weights = self._load_losses(stage)

                self.setup_stage(
                    losses=stage_losses,
                    loss_weights=stage_weights,
                    steps_in_rollout=self._stage_value(stage, "num_steps"),
                    stage_task_steps=self._stage_value(stage, "end_criterion"),
                    update_epochs=self._stage_value(stage, "update_repeats"),
                    update_mini_batches=self._stage_value(stage, "num_mini_batch"),
                    gamma=self._stage_value(stage, "gamma"),
                    use_gae=self._stage_value(stage, "use_gae"),
                    gae_lambda=self._stage_value(stage, "gae_lambda"),
                    max_grad_norm=self._stage_value(stage, "max_grad_norm"),
                    advance_scene_rollout_period=self._stage_value(
                        stage, "advance_scene_rollout_period"
                    ),
                    teacher_forcing=stage.teacher_forcing,
                )

                self.train(
                    RolloutStorage(
                        self.steps_in_rollout,
                        self.num_processes,
                        self.actor_critic.action_space,
                        self.actor_critic.recurrent_hidden_state_size,
                        num_recurrent_layers=self.actor_critic.num_recurrent_layers,
                    )
                )

                self.total_updates += self.num_rollouts
                self.pipeline_stage += 1

                self.rollout_count = 0
                self.backprop_count = 0
                self.total_steps += self.step_count
                self.step_count = 0
        except Exception as e:
            encountered_exception = True
            raise e
        finally:
            if not encountered_exception:
                LOGGER.info("\n\nTRAINING COMPLETE.\n\n")
            else:
                LOGGER.info("\n\nENCOUNTERED EXCEPTION DURING TRAINING!\n\n")
                LOGGER.exception(traceback.format_exc())
            self.close()

    def process_checkpoints(
        self,
        read_from_parent: mp.Queue,
        write_to_parent: mp.Queue,
        deterministic_agent: bool = True,
    ):
        assert (
            self.mode != "train"
        ), "process_checkpoints only to be called from a valid or test instance"
        self.deterministic_agent = deterministic_agent
        self.teacher_forcing = None

        try:
            new_data = False
            command: Optional[str] = None
            data: Any = None
            while True:
                while (not new_data) or (not read_from_parent.empty()):
                    try:
                        command, data = read_from_parent.get_nowait()
                        new_data = True
                    except queue.Empty:
                        time.sleep(1)
                        pass

                if command == "eval":
                    scalars, render, samples = self.run_eval(checkpoint_file_name=data)
                    write_to_parent.put(("valid_metrics", (scalars, render)))
                elif command in ["quit", "exit", "close"]:
                    self.close(verbose=False)
                    sys.exit()
                else:
                    raise NotImplementedError()

                new_data = False
        except KeyboardInterrupt:
            print("Eval KeyboardInterrupt")

    def process_video(self, render, max_clip_len=500):
        if len(render) > 0:
            nt = len(render)
            if nt > max_clip_len:
                LOGGER.info(
                    "Cutting video with length {} to {}".format(nt, max_clip_len)
                )
                render = render[:max_clip_len]
            try:
                render = np.stack(render, axis=0)  # T, H, W, C
                render = render.transpose((0, 3, 1, 2))  # T, C, H, W
                render = np.expand_dims(render, axis=0)  # 1, T, C, H, W
                render = tensor_to_video(render, fps=4)
            except MemoryError:
                LOGGER.warning(
                    "Skipped video with length {} (cut to {})".format(nt, max_clip_len)
                )
                render = None
        else:
            render = None
        return render

    def run_eval(self, checkpoint_file_name: str, rollout_steps=1, max_clip_len=2000):
        self.checkpoint_load(checkpoint_file_name, verbose=False)

        rollouts = RolloutStorage(
            rollout_steps,
            self.num_processes,
            self.actor_critic.action_space,
            self.actor_critic.recurrent_hidden_state_size,
            num_recurrent_layers=self.actor_critic.num_recurrent_layers,
        )

        render: Union[None, np.ndarray, List[np.ndarray]] = []
        num_paused = self.initialize_rollouts(rollouts, render=render)
        steps = 0
        while num_paused < self.num_processes:
            num_paused += self.collect_rollout_step(rollouts, render=render)
            steps += 1
            if steps % rollout_steps == 0:
                rollouts.after_update()

        self.vector_tasks.resume_all()
        self.vector_tasks.reset_all()

        render = self.process_video(render, max_clip_len)

        metrics, samples = self.process_eval_metrics(count=self.num_processes)

        return (
            {k: (v, self.total_steps + self.step_count) for k, v in metrics.items()},
            render,
            samples,
        )

    def get_checkpoint_files(
        self,
        experiment_date: str,
        checkpoint_file_name: Optional[str] = None,
        skip_checkpoints: int = 0,
    ):
        if checkpoint_file_name is not None:
            return [checkpoint_file_name]
        files = glob.glob(
            os.path.join(self.output_dir, "checkpoints", experiment_date, "exp_*.pt")
        )
        files = sorted(files)
        return (
            files[:: skip_checkpoints + 1]
            + (
                [files[-1]]
                if skip_checkpoints > 0 and len(files) % (skip_checkpoints + 1) != 1
                else []
            )
            if len(files) > 0
            else files
        )

    def step_from_checkpoint(self, name):
        parts = name.split("__")
        for part in parts:
            if "steps_" in part:
                return int(part.split("_")[-1])
        return -1

    def run_test(
        self,
        experiment_date: str,
        checkpoint_file_name: Optional[str] = None,
        skip_checkpoints=0,
        rollout_steps=1,
        deterministic_agent=True,
    ):
        assert (
            self.mode != "train"
        ), "run_test only to be called from a valid or test instance"
        self.deterministic_agent = deterministic_agent
        self.teacher_forcing = None

        test_start_time_str = time.strftime(
            "%Y-%m-%d_%H-%M-%S", time.localtime(time.time())
        )

        self.local_start_time_str = experiment_date

        checkpoints = self.get_checkpoint_files(
            experiment_date, checkpoint_file_name, skip_checkpoints
        )

        suffix = "__test_{}".format(test_start_time_str)
        self.log_writer = SummaryWriter(
            log_dir=self.log_writer_path, filename_suffix=suffix,
        )

        os.makedirs(self.metric_path, exist_ok=True)
        fname = os.path.join(self.metric_path, "metrics" + suffix + ".json")

        LOGGER.info("Saving metrics in {}".format(fname))

        all_results = []
        for it, checkpoint_file_name in enumerate(checkpoints):
            step = self.step_from_checkpoint(checkpoint_file_name)
            LOGGER.info("{}/{} {} steps".format(it + 1, len(checkpoints), step,))

            scalars, render, samples = self.run_eval(
                checkpoint_file_name, rollout_steps
            )

            self.vector_tasks.metrics_out_queue.put(("test_metrics", (scalars, render)))

            results = {scalar: scalars[scalar][0] for scalar in scalars}
            results.update({"training_steps": step, "tasks": samples})
            all_results.append(results)

            with open(fname, "w") as f:
                json.dump(all_results, f, indent=4)

            self.log(count=1)

            with open(fname, "w") as f:
                json.dump(all_results, f, indent=4)

        LOGGER.info("Metrics saved in {}".format(fname))

    def close(self, verbose=True):
        if self._is_closed:
            return

        def logif(s: Union[str, Exception]):
            if verbose:
                if isinstance(s, str):
                    LOGGER.info(s)
                elif isinstance(s, Exception):
                    LOGGER.exception(traceback.format_exc())
                else:
                    raise NotImplementedError()

        try:
            logif("Closing OnPolicyRLEngine.vector_tasks.")
            self.vector_tasks.close()
            logif("Closed.")
        except Exception as e:
            logif("Exception raised when closing OnPolicyRLEngine.vector_tasks:")
            logif(e)
            pass

        logif("\n\n")
        try:
            logif("Closing OnPolicyRLEngine.eval_process")
            eval: mp.Process = getattr(self, "eval_process", None)
            if eval is not None:
                self.write_to_eval.put(("exit", None))
                eval.join(5)
                self.eval_process = None
            logif("Closed.")
        except Exception as e:
            logif("Exception raised when closing OnPolicyRLEngine.vector_tasks:")
            logif(e)
            pass

        logif("\n\n")
        try:
            logif("Closing OnPolicyRLEngine.log_writer")
            log_writer = getattr(self, "log_writer", None)
            if log_writer is not None:
                log_writer.close()
                self.log_writer = None
            logif("Closed.")
        except Exception as e:
            logif("Exception raised when closing OnPolicyRLEngine.log_writer:")
            logif(e)
            pass

        self._is_closed = True

    def __del__(self):
        self.close(verbose=False)

    def __enter__(self):
        return self

    def __exit__(self, exc_type, exc_val, exc_tb):
        self.close(verbose=False)


class OnPolicyTrainer(OnPolicyRLEngine):
    def __init__(
        self,
        config: ExperimentConfig,
        output_dir: str,
        loaded_config_src_files: Optional[Dict[str, Tuple[str, str]]],
        seed: Optional[int] = None,
        deterministic_cudnn: bool = False,
        **kwargs
    ):
        super().__init__(
            config=config,
            loaded_config_src_files=loaded_config_src_files,
            output_dir=output_dir,
            seed=seed,
            mode="train",
            deterministic_cudnn=deterministic_cudnn,
            **kwargs,
        )


class OnPolicyValidator(OnPolicyRLEngine):
    def __init__(
        self,
        config: ExperimentConfig,
        output_dir: str,
        seed: Optional[int] = None,
        deterministic_cudnn: bool = False,
        **kwargs
    ):
        super().__init__(
            config=config,
            loaded_config_src_files=None,
            output_dir=output_dir,
            seed=seed,
            mode="valid",
            deterministic_cudnn=deterministic_cudnn,
            **kwargs,
        )
        self.actor_critic.eval()


class OnPolicyTester(OnPolicyRLEngine):
    def __init__(
        self,
        config: ExperimentConfig,
        output_dir: str,
        seed: Optional[int] = None,
        deterministic_cudnn: bool = False,
        **kwargs
    ):
        super().__init__(
            config=config,
            loaded_config_src_files=None,
            output_dir=output_dir,
            seed=seed,
            mode="test",
            deterministic_cudnn=deterministic_cudnn,
            **kwargs,
        )
        self.actor_critic.eval()<|MERGE_RESOLUTION|>--- conflicted
+++ resolved
@@ -573,11 +573,7 @@
                     self.optimizer.zero_grad()  # type: ignore
                     total_loss.backward()
                     nn.utils.clip_grad_norm_(
-<<<<<<< HEAD
-                        self.actor_critic.parameters(), self.max_grad_norm #, norm_type="inf"  # type: ignore
-=======
                         self.actor_critic.parameters(), self.max_grad_norm,  # type: ignore
->>>>>>> a4ecd9ac
                     )
                     self.optimizer.step()  # type: ignore
                     self.backprop_count += 1
